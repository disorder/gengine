<<<<<<< HEAD
//
// GMath.h
//
// Clark Kromenaker
//
// General purpose math functions.
// Called "GMath" to avoid potential name conflict on Windows.
//
#pragma once
#include <algorithm>
#include <cmath>

namespace Math
{
    // Floating-point numbers within 0.000001 units are considered equal to one another.
    static const float kEpsilon = 1.0e-6f;
    
    // Pi constants.
    static const float kPi = 3.1415926535897932384626433832795f;
    static const float k2Pi = 2.0f * kPi;
    static const float kPiOver2 = kPi / 2.0f;
    static const float kPiOver4 = kPi / 4.0f;
    
    inline float Sqrt(float val)
    {
        return sqrtf(val);
    }
    
    inline float InvSqrt(float val)
    {
        //TODO: this could be replaced by a faster (but approximate) calculation
        //TODO: the famous "fast inverse square root!"
        //TODO: https://www.slideshare.net/maksym_zavershynskyi/fast-inverse-square-root
        return (1.0f / sqrtf(val));
    }
    
    inline bool IsZero(float val)
    {
		return (fabsf(val) < kEpsilon);
    }
    
    inline bool AreEqual(float a, float b)
    {
        return IsZero(a - b);
    }
	
	inline float Pow(float base, float exp)
	{
		return pow(base, exp);
	}
	
	inline int PowBase2(int exp)
	{
		return 1 << exp;
	}
    
    inline float Mod(float num1, float num2)
    {
		// floating-point equivalent of "return num1 % num2;"
		return fmod(num1, num2);
    }
    
    inline float Sin(float radians)
    {
        return sinf(radians);
    }
    
    inline float Asin(float ratio)
    {
        return asinf(ratio);
    }
    
    inline float Cos(float radians)
    {
        return cosf(radians);
    }
    
    inline float Acos(float ratio)
    {
        return acosf(ratio);
    }
    
    inline float Tan(float radians)
    {
        return tanf(radians);
    }
    
    inline float Atan(float ratio)
    {
        return atanf(ratio);
    }

	inline float Atan2(float y, float x)
	{
		return atan2(y, x);
	}
    
    inline float Floor(float val)
    {
        return floor(val);
    }
    
    inline float Ceil(float val)
    {
        return ceil(val);
    }
    
    inline float Round(float val)
    {
        return round(val);
    }
    
    inline int FloorToInt(float val)
    {
        return static_cast<int>(Floor(val));
    }
    
    inline int CeilToInt(float val)
    {
        return static_cast<int>(Ceil(val));
    }
    
    inline int RoundToInt(float val)
    {
        return static_cast<int>(Round(val));
    }
    
    inline float Clamp(float value, float min, float max)
    {
        return fmin(max, fmax(value, min));
    }
    
    inline int Clamp(int value, int min, int max)
    {
        return std::min(max, std::max(value, min));
    }
    
    inline float Min(float val1, float val2)
    {
        return fmin(val1, val2);
    }
    
    inline int Min(int val1, int val2)
    {
        return std::min(val1, val2);
    }
    
    inline float Max(float val1, float val2)
    {
        return fmax(val1, val2);
    }
    
    inline int Max(int val1, int val2)
    {
        return std::max(val1, val2);
    }
    
    inline float Abs(float val)
    {
        return abs(val);
    }

	inline float MagnitudeSign(float mag, float sign)
	{
        // Take magnitude of first number and sign of second number.
        // Return product of those two things. (e.g. 35, -18 => -35)
		return copysign(mag, sign);
	}
    
    inline float ToDegrees(float radians)
    {
        return (radians * (180.0f / kPi));
    }
    
    inline float ToRadians(float degrees)
    {
        return (degrees * (kPi / 180.0f));
    }
	
	inline float Lerp(float a, float b, float t)
	{
		return a + ((b - a) * t);
	}
	
	inline unsigned char Lerp(unsigned char a, unsigned char b, float t)
	{
		return static_cast<unsigned char>(a + ((b - a) * t));
	}
}
=======
//
// Clark Kromenaker
//
// General purpose math functions.
//
// NOTE: Called "GMath" to avoid potential name conflict on Windows.
// NOTE: Using global functions (e.g. ::sqrtf instead of std::sqrtf) due to non-conformant C++11 compiler on Linux.
//
#pragma once
#include <algorithm>
#include <cmath>

namespace Math
{
    // Floating-point numbers within 0.000001 units are considered equal to one another.
    static const float kEpsilon = 1.0e-6f;
    
    // Pi constants.
    static const float kPi = 3.1415926535897932384626433832795f;
    static const float k2Pi = 2.0f * kPi;
    static const float kPiOver2 = kPi / 2.0f;
    static const float kPiOver4 = kPi / 4.0f;
    
    inline float Sqrt(float val)
    {
        return ::sqrtf(val);
    }
    
    inline float InvSqrt(float val)
    {
        //TODO: this could be replaced by a faster (but approximate) calculation
        //TODO: the famous "fast inverse square root!"
        //TODO: https://www.slideshare.net/maksym_zavershynskyi/fast-inverse-square-root
        return (1.0f / ::sqrtf(val));
    }
    
    inline bool IsZero(float val)
    {
		return (::fabsf(val) < kEpsilon);
    }
    
    inline bool AreEqual(float a, float b)
    {
        return IsZero(a - b);
    }
	
	inline float Pow(float base, float exp)
	{
		return std::pow(base, exp);
	}
	
	inline int PowBase2(int exp)
	{
		return 1 << exp;
	}
    
    inline float Mod(float num1, float num2)
    {
		// floating-point equivalent of "return num1 % num2;"
		return std::fmod(num1, num2);
    }
    
    inline float Sin(float radians)
    {
        return ::sinf(radians);
    }
    
    inline float Asin(float ratio)
    {
        return ::asinf(ratio);
    }
    
    inline float Cos(float radians)
    {
        return ::cosf(radians);
    }
    
    inline float Acos(float ratio)
    {
        return ::acosf(ratio);
    }
    
    inline float Tan(float radians)
    {
        return ::tanf(radians);
    }
    
    inline float Atan(float ratio)
    {
        return ::atanf(ratio);
    }

	inline float Atan2(float y, float x)
	{
		return std::atan2(y, x);
	}
    
    inline float Floor(float val)
    {
        return std::floor(val);
    }
    
    inline float Ceil(float val)
    {
        return std::ceil(val);
    }
    
    inline float Round(float val)
    {
        return std::round(val);
    }
    
    inline int FloorToInt(float val)
    {
        return static_cast<int>(Floor(val));
    }
    
    inline int CeilToInt(float val)
    {
        return static_cast<int>(Ceil(val));
    }
    
    inline int RoundToInt(float val)
    {
        return static_cast<int>(Round(val));
    }
    
    inline float Clamp(float value, float min, float max)
    {
        return std::fmin(max, std::fmax(value, min));
    }
    
    inline int Clamp(int value, int min, int max)
    {
        return std::min(max, std::max(value, min));
    }
    
    inline float Min(float val1, float val2)
    {
        return std::fmin(val1, val2);
    }
    
    inline int Min(int val1, int val2)
    {
        return std::min(val1, val2);
    }
    
    inline float Max(float val1, float val2)
    {
        return std::fmax(val1, val2);
    }
    
    inline int Max(int val1, int val2)
    {
        return std::max(val1, val2);
    }
    
    inline float Abs(float val)
    {
        return std::abs(val);
    }

	inline float MagnitudeSign(float mag, float sign)
	{
        // Take magnitude of first number and sign of second number.
        // Return product of those two things. (e.g. 35, -18 => -35)
		return std::copysign(mag, sign);
	}
    
    inline float ToDegrees(float radians)
    {
        return (radians * (180.0f / kPi));
    }
    
    inline float ToRadians(float degrees)
    {
        return (degrees * (kPi / 180.0f));
    }
	
	inline float Lerp(float a, float b, float t)
	{
		return a + ((b - a) * t);
	}
	
	inline unsigned char Lerp(unsigned char a, unsigned char b, float t)
	{
		return static_cast<unsigned char>(a + ((b - a) * t));
	}
}
>>>>>>> b5ef53f9
<|MERGE_RESOLUTION|>--- conflicted
+++ resolved
@@ -1,381 +1,189 @@
-<<<<<<< HEAD
-//
-// GMath.h
-//
-// Clark Kromenaker
-//
-// General purpose math functions.
-// Called "GMath" to avoid potential name conflict on Windows.
-//
-#pragma once
-#include <algorithm>
-#include <cmath>
-
-namespace Math
-{
-    // Floating-point numbers within 0.000001 units are considered equal to one another.
-    static const float kEpsilon = 1.0e-6f;
-    
-    // Pi constants.
-    static const float kPi = 3.1415926535897932384626433832795f;
-    static const float k2Pi = 2.0f * kPi;
-    static const float kPiOver2 = kPi / 2.0f;
-    static const float kPiOver4 = kPi / 4.0f;
-    
-    inline float Sqrt(float val)
-    {
-        return sqrtf(val);
-    }
-    
-    inline float InvSqrt(float val)
-    {
-        //TODO: this could be replaced by a faster (but approximate) calculation
-        //TODO: the famous "fast inverse square root!"
-        //TODO: https://www.slideshare.net/maksym_zavershynskyi/fast-inverse-square-root
-        return (1.0f / sqrtf(val));
-    }
-    
-    inline bool IsZero(float val)
-    {
-		return (fabsf(val) < kEpsilon);
-    }
-    
-    inline bool AreEqual(float a, float b)
-    {
-        return IsZero(a - b);
-    }
-	
-	inline float Pow(float base, float exp)
-	{
-		return pow(base, exp);
-	}
-	
-	inline int PowBase2(int exp)
-	{
-		return 1 << exp;
-	}
-    
-    inline float Mod(float num1, float num2)
-    {
-		// floating-point equivalent of "return num1 % num2;"
-		return fmod(num1, num2);
-    }
-    
-    inline float Sin(float radians)
-    {
-        return sinf(radians);
-    }
-    
-    inline float Asin(float ratio)
-    {
-        return asinf(ratio);
-    }
-    
-    inline float Cos(float radians)
-    {
-        return cosf(radians);
-    }
-    
-    inline float Acos(float ratio)
-    {
-        return acosf(ratio);
-    }
-    
-    inline float Tan(float radians)
-    {
-        return tanf(radians);
-    }
-    
-    inline float Atan(float ratio)
-    {
-        return atanf(ratio);
-    }
-
-	inline float Atan2(float y, float x)
-	{
-		return atan2(y, x);
-	}
-    
-    inline float Floor(float val)
-    {
-        return floor(val);
-    }
-    
-    inline float Ceil(float val)
-    {
-        return ceil(val);
-    }
-    
-    inline float Round(float val)
-    {
-        return round(val);
-    }
-    
-    inline int FloorToInt(float val)
-    {
-        return static_cast<int>(Floor(val));
-    }
-    
-    inline int CeilToInt(float val)
-    {
-        return static_cast<int>(Ceil(val));
-    }
-    
-    inline int RoundToInt(float val)
-    {
-        return static_cast<int>(Round(val));
-    }
-    
-    inline float Clamp(float value, float min, float max)
-    {
-        return fmin(max, fmax(value, min));
-    }
-    
-    inline int Clamp(int value, int min, int max)
-    {
-        return std::min(max, std::max(value, min));
-    }
-    
-    inline float Min(float val1, float val2)
-    {
-        return fmin(val1, val2);
-    }
-    
-    inline int Min(int val1, int val2)
-    {
-        return std::min(val1, val2);
-    }
-    
-    inline float Max(float val1, float val2)
-    {
-        return fmax(val1, val2);
-    }
-    
-    inline int Max(int val1, int val2)
-    {
-        return std::max(val1, val2);
-    }
-    
-    inline float Abs(float val)
-    {
-        return abs(val);
-    }
-
-	inline float MagnitudeSign(float mag, float sign)
-	{
-        // Take magnitude of first number and sign of second number.
-        // Return product of those two things. (e.g. 35, -18 => -35)
-		return copysign(mag, sign);
-	}
-    
-    inline float ToDegrees(float radians)
-    {
-        return (radians * (180.0f / kPi));
-    }
-    
-    inline float ToRadians(float degrees)
-    {
-        return (degrees * (kPi / 180.0f));
-    }
-	
-	inline float Lerp(float a, float b, float t)
-	{
-		return a + ((b - a) * t);
-	}
-	
-	inline unsigned char Lerp(unsigned char a, unsigned char b, float t)
-	{
-		return static_cast<unsigned char>(a + ((b - a) * t));
-	}
-}
-=======
-//
-// Clark Kromenaker
-//
-// General purpose math functions.
-//
-// NOTE: Called "GMath" to avoid potential name conflict on Windows.
-// NOTE: Using global functions (e.g. ::sqrtf instead of std::sqrtf) due to non-conformant C++11 compiler on Linux.
-//
-#pragma once
-#include <algorithm>
-#include <cmath>
-
-namespace Math
-{
-    // Floating-point numbers within 0.000001 units are considered equal to one another.
-    static const float kEpsilon = 1.0e-6f;
-    
-    // Pi constants.
-    static const float kPi = 3.1415926535897932384626433832795f;
-    static const float k2Pi = 2.0f * kPi;
-    static const float kPiOver2 = kPi / 2.0f;
-    static const float kPiOver4 = kPi / 4.0f;
-    
-    inline float Sqrt(float val)
-    {
-        return ::sqrtf(val);
-    }
-    
-    inline float InvSqrt(float val)
-    {
-        //TODO: this could be replaced by a faster (but approximate) calculation
-        //TODO: the famous "fast inverse square root!"
-        //TODO: https://www.slideshare.net/maksym_zavershynskyi/fast-inverse-square-root
-        return (1.0f / ::sqrtf(val));
-    }
-    
-    inline bool IsZero(float val)
-    {
-		return (::fabsf(val) < kEpsilon);
-    }
-    
-    inline bool AreEqual(float a, float b)
-    {
-        return IsZero(a - b);
-    }
-	
-	inline float Pow(float base, float exp)
-	{
-		return std::pow(base, exp);
-	}
-	
-	inline int PowBase2(int exp)
-	{
-		return 1 << exp;
-	}
-    
-    inline float Mod(float num1, float num2)
-    {
-		// floating-point equivalent of "return num1 % num2;"
-		return std::fmod(num1, num2);
-    }
-    
-    inline float Sin(float radians)
-    {
-        return ::sinf(radians);
-    }
-    
-    inline float Asin(float ratio)
-    {
-        return ::asinf(ratio);
-    }
-    
-    inline float Cos(float radians)
-    {
-        return ::cosf(radians);
-    }
-    
-    inline float Acos(float ratio)
-    {
-        return ::acosf(ratio);
-    }
-    
-    inline float Tan(float radians)
-    {
-        return ::tanf(radians);
-    }
-    
-    inline float Atan(float ratio)
-    {
-        return ::atanf(ratio);
-    }
-
-	inline float Atan2(float y, float x)
-	{
-		return std::atan2(y, x);
-	}
-    
-    inline float Floor(float val)
-    {
-        return std::floor(val);
-    }
-    
-    inline float Ceil(float val)
-    {
-        return std::ceil(val);
-    }
-    
-    inline float Round(float val)
-    {
-        return std::round(val);
-    }
-    
-    inline int FloorToInt(float val)
-    {
-        return static_cast<int>(Floor(val));
-    }
-    
-    inline int CeilToInt(float val)
-    {
-        return static_cast<int>(Ceil(val));
-    }
-    
-    inline int RoundToInt(float val)
-    {
-        return static_cast<int>(Round(val));
-    }
-    
-    inline float Clamp(float value, float min, float max)
-    {
-        return std::fmin(max, std::fmax(value, min));
-    }
-    
-    inline int Clamp(int value, int min, int max)
-    {
-        return std::min(max, std::max(value, min));
-    }
-    
-    inline float Min(float val1, float val2)
-    {
-        return std::fmin(val1, val2);
-    }
-    
-    inline int Min(int val1, int val2)
-    {
-        return std::min(val1, val2);
-    }
-    
-    inline float Max(float val1, float val2)
-    {
-        return std::fmax(val1, val2);
-    }
-    
-    inline int Max(int val1, int val2)
-    {
-        return std::max(val1, val2);
-    }
-    
-    inline float Abs(float val)
-    {
-        return std::abs(val);
-    }
-
-	inline float MagnitudeSign(float mag, float sign)
-	{
-        // Take magnitude of first number and sign of second number.
-        // Return product of those two things. (e.g. 35, -18 => -35)
-		return std::copysign(mag, sign);
-	}
-    
-    inline float ToDegrees(float radians)
-    {
-        return (radians * (180.0f / kPi));
-    }
-    
-    inline float ToRadians(float degrees)
-    {
-        return (degrees * (kPi / 180.0f));
-    }
-	
-	inline float Lerp(float a, float b, float t)
-	{
-		return a + ((b - a) * t);
-	}
-	
-	inline unsigned char Lerp(unsigned char a, unsigned char b, float t)
-	{
-		return static_cast<unsigned char>(a + ((b - a) * t));
-	}
-}
->>>>>>> b5ef53f9
+//
+// Clark Kromenaker
+//
+// General purpose math functions.
+//
+// NOTE: Called "GMath" to avoid potential name conflict on Windows.
+// NOTE: Using global functions (e.g. ::sqrtf instead of std::sqrtf) due to non-conformant C++11 compiler on Linux.
+//
+#pragma once
+#include <algorithm>
+#include <cmath>
+
+namespace Math
+{
+    // Floating-point numbers within 0.000001 units are considered equal to one another.
+    static const float kEpsilon = 1.0e-6f;
+    
+    // Pi constants.
+    static const float kPi = 3.1415926535897932384626433832795f;
+    static const float k2Pi = 2.0f * kPi;
+    static const float kPiOver2 = kPi / 2.0f;
+    static const float kPiOver4 = kPi / 4.0f;
+    
+    inline float Sqrt(float val)
+    {
+        return ::sqrtf(val);
+    }
+    
+    inline float InvSqrt(float val)
+    {
+        //TODO: this could be replaced by a faster (but approximate) calculation
+        //TODO: the famous "fast inverse square root!"
+        //TODO: https://www.slideshare.net/maksym_zavershynskyi/fast-inverse-square-root
+        return (1.0f / ::sqrtf(val));
+    }
+    
+    inline bool IsZero(float val)
+    {
+		return (::fabsf(val) < kEpsilon);
+    }
+    
+    inline bool AreEqual(float a, float b)
+    {
+        return IsZero(a - b);
+    }
+	
+	inline float Pow(float base, float exp)
+	{
+		return std::pow(base, exp);
+	}
+	
+	inline int PowBase2(int exp)
+	{
+		return 1 << exp;
+	}
+    
+    inline float Mod(float num1, float num2)
+    {
+		// floating-point equivalent of "return num1 % num2;"
+		return std::fmod(num1, num2);
+    }
+    
+    inline float Sin(float radians)
+    {
+        return ::sinf(radians);
+    }
+    
+    inline float Asin(float ratio)
+    {
+        return ::asinf(ratio);
+    }
+    
+    inline float Cos(float radians)
+    {
+        return ::cosf(radians);
+    }
+    
+    inline float Acos(float ratio)
+    {
+        return ::acosf(ratio);
+    }
+    
+    inline float Tan(float radians)
+    {
+        return ::tanf(radians);
+    }
+    
+    inline float Atan(float ratio)
+    {
+        return ::atanf(ratio);
+    }
+
+	inline float Atan2(float y, float x)
+	{
+		return std::atan2(y, x);
+	}
+    
+    inline float Floor(float val)
+    {
+        return std::floor(val);
+    }
+    
+    inline float Ceil(float val)
+    {
+        return std::ceil(val);
+    }
+    
+    inline float Round(float val)
+    {
+        return std::round(val);
+    }
+    
+    inline int FloorToInt(float val)
+    {
+        return static_cast<int>(Floor(val));
+    }
+    
+    inline int CeilToInt(float val)
+    {
+        return static_cast<int>(Ceil(val));
+    }
+    
+    inline int RoundToInt(float val)
+    {
+        return static_cast<int>(Round(val));
+    }
+    
+    inline float Clamp(float value, float min, float max)
+    {
+        return std::fmin(max, std::fmax(value, min));
+    }
+    
+    inline int Clamp(int value, int min, int max)
+    {
+        return std::min(max, std::max(value, min));
+    }
+    
+    inline float Min(float val1, float val2)
+    {
+        return std::fmin(val1, val2);
+    }
+    
+    inline int Min(int val1, int val2)
+    {
+        return std::min(val1, val2);
+    }
+    
+    inline float Max(float val1, float val2)
+    {
+        return std::fmax(val1, val2);
+    }
+    
+    inline int Max(int val1, int val2)
+    {
+        return std::max(val1, val2);
+    }
+    
+    inline float Abs(float val)
+    {
+        return std::abs(val);
+    }
+
+	inline float MagnitudeSign(float mag, float sign)
+	{
+        // Take magnitude of first number and sign of second number.
+        // Return product of those two things. (e.g. 35, -18 => -35)
+		return std::copysign(mag, sign);
+	}
+    
+    inline float ToDegrees(float radians)
+    {
+        return (radians * (180.0f / kPi));
+    }
+    
+    inline float ToRadians(float degrees)
+    {
+        return (degrees * (kPi / 180.0f));
+    }
+	
+	inline float Lerp(float a, float b, float t)
+	{
+		return a + ((b - a) * t);
+	}
+	
+	inline unsigned char Lerp(unsigned char a, unsigned char b, float t)
+	{
+		return static_cast<unsigned char>(a + ((b - a) * t));
+	}
+}