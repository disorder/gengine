//
// Clark Kromenaker
//
// A collection of UI components that are logically related and
// updated/drawn/managed together.
//
// A UI "canvas" could represent one distinct UI screen or dialog.
// E.g. a Main Menu, an Options Screen, a Popup, a Tooltip.
//
#pragma once
#include "UIWidget.h"

#include <climits>

class UICanvas : public UIWidget
{
	TYPE_DECL_CHILD();
public:
	static const std::vector<UICanvas*>& GetCanvases() { return sCanvases; }
	static void UpdateInput();
	static bool DidWidgetEatInput() { return sMouseOverWidget != nullptr; }
    static void NotifyWidgetDestruct(UIWidget* widget);

	UICanvas(Actor* owner);
    UICanvas(Actor* owner, int order);
	~UICanvas();
	
	void Render() override;
	
	void AddWidget(UIWidget* widget);
	void RemoveWidget(UIWidget* widget);
	void RemoveAllWidgets() { mWidgets.clear(); }

    void SetMasked(bool masked) { mMasked = masked; }
	
private:
	// An array of all canvases that currently exist.
	static std::vector<UICanvas*> sCanvases;
	
	// At any time, the mouse can be over exactly one widget.
	// (at least, unless we add multi-pointer support...shudders)
	static UIWidget* sMouseOverWidget;

    // Desired draw order for the canvas. Zero is drawn before one, one is drawn before two, etc.
    int mDrawOrder = INT_MAX;
	
	// All widgets on this canvas.
<<<<<<< HEAD
	std::vector<UIWidget*> mWidgets;
};
=======
    std::vector<UIWidget*> mWidgets;

    bool mMasked = false;
};

>>>>>>> 62eac2f8
<|MERGE_RESOLUTION|>--- conflicted
+++ resolved
@@ -1,57 +1,51 @@
-//
-// Clark Kromenaker
-//
-// A collection of UI components that are logically related and
-// updated/drawn/managed together.
-//
-// A UI "canvas" could represent one distinct UI screen or dialog.
-// E.g. a Main Menu, an Options Screen, a Popup, a Tooltip.
-//
-#pragma once
-#include "UIWidget.h"
-
-#include <climits>
-
-class UICanvas : public UIWidget
-{
-	TYPE_DECL_CHILD();
-public:
-	static const std::vector<UICanvas*>& GetCanvases() { return sCanvases; }
-	static void UpdateInput();
-	static bool DidWidgetEatInput() { return sMouseOverWidget != nullptr; }
-    static void NotifyWidgetDestruct(UIWidget* widget);
-
-	UICanvas(Actor* owner);
-    UICanvas(Actor* owner, int order);
-	~UICanvas();
-	
-	void Render() override;
-	
-	void AddWidget(UIWidget* widget);
-	void RemoveWidget(UIWidget* widget);
-	void RemoveAllWidgets() { mWidgets.clear(); }
-
-    void SetMasked(bool masked) { mMasked = masked; }
-	
-private:
-	// An array of all canvases that currently exist.
-	static std::vector<UICanvas*> sCanvases;
-	
-	// At any time, the mouse can be over exactly one widget.
-	// (at least, unless we add multi-pointer support...shudders)
-	static UIWidget* sMouseOverWidget;
-
-    // Desired draw order for the canvas. Zero is drawn before one, one is drawn before two, etc.
-    int mDrawOrder = INT_MAX;
-	
-	// All widgets on this canvas.
-<<<<<<< HEAD
-	std::vector<UIWidget*> mWidgets;
-};
-=======
-    std::vector<UIWidget*> mWidgets;
-
-    bool mMasked = false;
-};
-
->>>>>>> 62eac2f8
+//
+// Clark Kromenaker
+//
+// A collection of UI components that are logically related and
+// updated/drawn/managed together.
+//
+// A UI "canvas" could represent one distinct UI screen or dialog.
+// E.g. a Main Menu, an Options Screen, a Popup, a Tooltip.
+//
+#pragma once
+#include "UIWidget.h"
+
+#include <climits>
+
+class UICanvas : public UIWidget
+{
+	TYPE_DECL_CHILD();
+public:
+	static const std::vector<UICanvas*>& GetCanvases() { return sCanvases; }
+	static void UpdateInput();
+	static bool DidWidgetEatInput() { return sMouseOverWidget != nullptr; }
+    static void NotifyWidgetDestruct(UIWidget* widget);
+
+	UICanvas(Actor* owner);
+    UICanvas(Actor* owner, int order);
+	~UICanvas();
+	
+	void Render() override;
+	
+	void AddWidget(UIWidget* widget);
+	void RemoveWidget(UIWidget* widget);
+	void RemoveAllWidgets() { mWidgets.clear(); }
+
+    void SetMasked(bool masked) { mMasked = masked; }
+	
+private:
+	// An array of all canvases that currently exist.
+	static std::vector<UICanvas*> sCanvases;
+	
+	// At any time, the mouse can be over exactly one widget.
+	// (at least, unless we add multi-pointer support...shudders)
+	static UIWidget* sMouseOverWidget;
+
+    // Desired draw order for the canvas. Zero is drawn before one, one is drawn before two, etc.
+    int mDrawOrder = INT_MAX;
+	
+	// All widgets on this canvas.
+    std::vector<UIWidget*> mWidgets;
+
+    bool mMasked = false;
+};
