<<<<<<< HEAD
//
// Clark Kromenaker
//
// A collection of UI components that are logically related and
// updated/drawn/managed together.
//
// A UI "canvas" could represent one distinct UI screen or dialog.
// E.g. a Main Menu, an Options Screen, a Popup, a Tooltip.
//
#pragma once
#include <climits>
#include "UIWidget.h"

class UICanvas : public UIWidget
{
	TYPE_DECL_CHILD();
public:
	static const std::vector<UICanvas*>& GetCanvases() { return sCanvases; }
	static void UpdateInput();
	static bool DidWidgetEatInput() { return sMouseOverWidget != nullptr; }
    static void NotifyWidgetDestruct(UIWidget* widget);

	UICanvas(Actor* owner);
    UICanvas(Actor* owner, int order);
	~UICanvas();
	
	void Render() override;
	
	void AddWidget(UIWidget* widget);
	void RemoveWidget(UIWidget* widget);
	void RemoveAllWidgets() { mWidgets.clear(); }
	
private:
	// An array of all canvases that currently exist.
	static std::vector<UICanvas*> sCanvases;
	
	// At any time, the mouse can be over exactly one widget.
	// (at least, unless we add multi-pointer support...shudders)
	static UIWidget* sMouseOverWidget;

    // Desired draw order for the canvas. Zero is drawn before one, one is drawn before two, etc.
    int mDrawOrder = INT_MAX;
	
	// All widgets on this canvas.
	std::vector<UIWidget*> mWidgets;
};
=======
//
// Clark Kromenaker
//
// A collection of UI components that are logically related and
// updated/drawn/managed together.
//
// A UI "canvas" could represent one distinct UI screen or dialog.
// E.g. a Main Menu, an Options Screen, a Popup, a Tooltip.
//
#pragma once
#include "UIWidget.h"

#include <climits>

class UICanvas : public UIWidget
{
	TYPE_DECL_CHILD();
public:
	static const std::vector<UICanvas*>& GetCanvases() { return sCanvases; }
	static void UpdateInput();
	static bool DidWidgetEatInput() { return sMouseOverWidget != nullptr; }
    static void NotifyWidgetDestruct(UIWidget* widget);

	UICanvas(Actor* owner);
    UICanvas(Actor* owner, int order);
	~UICanvas();
	
	void Render() override;
	
	void AddWidget(UIWidget* widget);
	void RemoveWidget(UIWidget* widget);
	void RemoveAllWidgets() { mWidgets.clear(); }
	
private:
	// An array of all canvases that currently exist.
	static std::vector<UICanvas*> sCanvases;
	
	// At any time, the mouse can be over exactly one widget.
	// (at least, unless we add multi-pointer support...shudders)
	static UIWidget* sMouseOverWidget;

    // Desired draw order for the canvas. Zero is drawn before one, one is drawn before two, etc.
    int mDrawOrder = INT_MAX;
	
	// All widgets on this canvas.
	std::vector<UIWidget*> mWidgets;
};
>>>>>>> b5ef53f9
<|MERGE_RESOLUTION|>--- conflicted
+++ resolved
@@ -1,96 +1,47 @@
-<<<<<<< HEAD
-//
-// Clark Kromenaker
-//
-// A collection of UI components that are logically related and
-// updated/drawn/managed together.
-//
-// A UI "canvas" could represent one distinct UI screen or dialog.
-// E.g. a Main Menu, an Options Screen, a Popup, a Tooltip.
-//
-#pragma once
-#include <climits>
-#include "UIWidget.h"
-
-class UICanvas : public UIWidget
-{
-	TYPE_DECL_CHILD();
-public:
-	static const std::vector<UICanvas*>& GetCanvases() { return sCanvases; }
-	static void UpdateInput();
-	static bool DidWidgetEatInput() { return sMouseOverWidget != nullptr; }
-    static void NotifyWidgetDestruct(UIWidget* widget);
-
-	UICanvas(Actor* owner);
-    UICanvas(Actor* owner, int order);
-	~UICanvas();
-	
-	void Render() override;
-	
-	void AddWidget(UIWidget* widget);
-	void RemoveWidget(UIWidget* widget);
-	void RemoveAllWidgets() { mWidgets.clear(); }
-	
-private:
-	// An array of all canvases that currently exist.
-	static std::vector<UICanvas*> sCanvases;
-	
-	// At any time, the mouse can be over exactly one widget.
-	// (at least, unless we add multi-pointer support...shudders)
-	static UIWidget* sMouseOverWidget;
-
-    // Desired draw order for the canvas. Zero is drawn before one, one is drawn before two, etc.
-    int mDrawOrder = INT_MAX;
-	
-	// All widgets on this canvas.
-	std::vector<UIWidget*> mWidgets;
-};
-=======
-//
-// Clark Kromenaker
-//
-// A collection of UI components that are logically related and
-// updated/drawn/managed together.
-//
-// A UI "canvas" could represent one distinct UI screen or dialog.
-// E.g. a Main Menu, an Options Screen, a Popup, a Tooltip.
-//
-#pragma once
-#include "UIWidget.h"
-
-#include <climits>
-
-class UICanvas : public UIWidget
-{
-	TYPE_DECL_CHILD();
-public:
-	static const std::vector<UICanvas*>& GetCanvases() { return sCanvases; }
-	static void UpdateInput();
-	static bool DidWidgetEatInput() { return sMouseOverWidget != nullptr; }
-    static void NotifyWidgetDestruct(UIWidget* widget);
-
-	UICanvas(Actor* owner);
-    UICanvas(Actor* owner, int order);
-	~UICanvas();
-	
-	void Render() override;
-	
-	void AddWidget(UIWidget* widget);
-	void RemoveWidget(UIWidget* widget);
-	void RemoveAllWidgets() { mWidgets.clear(); }
-	
-private:
-	// An array of all canvases that currently exist.
-	static std::vector<UICanvas*> sCanvases;
-	
-	// At any time, the mouse can be over exactly one widget.
-	// (at least, unless we add multi-pointer support...shudders)
-	static UIWidget* sMouseOverWidget;
-
-    // Desired draw order for the canvas. Zero is drawn before one, one is drawn before two, etc.
-    int mDrawOrder = INT_MAX;
-	
-	// All widgets on this canvas.
-	std::vector<UIWidget*> mWidgets;
-};
->>>>>>> b5ef53f9
+//
+// Clark Kromenaker
+//
+// A collection of UI components that are logically related and
+// updated/drawn/managed together.
+//
+// A UI "canvas" could represent one distinct UI screen or dialog.
+// E.g. a Main Menu, an Options Screen, a Popup, a Tooltip.
+//
+#pragma once
+#include "UIWidget.h"
+
+#include <climits>
+
+class UICanvas : public UIWidget
+{
+	TYPE_DECL_CHILD();
+public:
+	static const std::vector<UICanvas*>& GetCanvases() { return sCanvases; }
+	static void UpdateInput();
+	static bool DidWidgetEatInput() { return sMouseOverWidget != nullptr; }
+    static void NotifyWidgetDestruct(UIWidget* widget);
+
+	UICanvas(Actor* owner);
+    UICanvas(Actor* owner, int order);
+	~UICanvas();
+	
+	void Render() override;
+	
+	void AddWidget(UIWidget* widget);
+	void RemoveWidget(UIWidget* widget);
+	void RemoveAllWidgets() { mWidgets.clear(); }
+	
+private:
+	// An array of all canvases that currently exist.
+	static std::vector<UICanvas*> sCanvases;
+	
+	// At any time, the mouse can be over exactly one widget.
+	// (at least, unless we add multi-pointer support...shudders)
+	static UIWidget* sMouseOverWidget;
+
+    // Desired draw order for the canvas. Zero is drawn before one, one is drawn before two, etc.
+    int mDrawOrder = INT_MAX;
+	
+	// All widgets on this canvas.
+	std::vector<UIWidget*> mWidgets;
+};
