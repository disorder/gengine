<<<<<<< HEAD
#include "VertexArray.h"

#include <cstring>
#include <iostream>

#include "ThreadUtil.h"

// Some OpenGL calls take in array indexes/offsets as pointers.
// This macro just makes the syntax clearer for the reader.
#define BUFFER_OFFSET(i) ((char *)NULL + (i))

VertexArray::VertexArray(const MeshDefinition& data) :
    mData(data)
{

}

VertexArray::~VertexArray()
{
    // Delete data if owned.
    if(mData.ownsData)
    {
        for(auto& data : mData.vertexData)
        {
            data.DeleteArray();
        }
        mData.vertexData.clear();
        
        // Delete index data.
        delete[] mData.indexData;
    }

    GLuint vbo = mVBO;
    GLuint vao = mVAO;
    GLuint ibo = mIBO;
    ThreadUtil::RunOnMainThread([vbo, vao, ibo]() {
        // Delete GPU resources.
        glDeleteBuffers(1, &vbo);
        glDeleteVertexArrays(1, &vao);
        glDeleteBuffers(1, &ibo);
    });
}

VertexArray::VertexArray(VertexArray&& other)
{
    *this = std::move(other);
}

VertexArray& VertexArray::operator=(VertexArray&& other)
{
    mData = other.mData;
    mVBO = other.mVBO;
    mVAO = other.mVAO;
    mIBO = other.mIBO;

    other.mData = MeshDefinition();
    other.mVBO = GL_NONE;
    other.mVAO = GL_NONE;
    other.mIBO = GL_NONE;
    return *this;
}

void VertexArray::DrawTriangles()
{
    DrawTriangles(0, mData.indexCount > 0 ? mData.indexCount : mData.vertexCount);
}

void VertexArray::DrawTriangles(unsigned int offset, unsigned int count)
{
    Draw(GL_TRIANGLES, offset, count);
}

void VertexArray::DrawTriangleStrips()
{
    DrawTriangleStrips(0, mData.indexCount > 0 ? mData.indexCount : mData.vertexCount);
}

void VertexArray::DrawTriangleStrips(unsigned int offset, unsigned int count)
{
    Draw(GL_TRIANGLE_STRIP, offset, count);
}

void VertexArray::DrawTriangleFans()
{
    DrawTriangleFans(0, mData.indexCount > 0 ? mData.indexCount : mData.vertexCount);
}

void VertexArray::DrawTriangleFans(unsigned int offset, unsigned int count)
{
    Draw(GL_TRIANGLE_FAN, offset, count);
}

void VertexArray::DrawLines()
{
    DrawLines(0, mData.indexCount > 0 ? mData.indexCount : mData.vertexCount);
}

void VertexArray::DrawLines(unsigned int offset, unsigned int count)
{
    Draw(GL_LINES, offset, count);
}

void VertexArray::Draw(GLenum mode)
{
    Draw(mode, 0, mData.indexCount > 0 ? mData.indexCount : mData.vertexCount);
}

void VertexArray::Draw(GLenum mode, unsigned int offset, unsigned int count)
{
    // Create VBO/VAO/IBO if not yet created.
    if(mVBO == GL_NONE)
    {
        CreateVBO();
        CreateVAO();
        RefreshIBOContents();
    }

    // Bind vertex array object and index buffer objects.
    // Only do this if not already bound (small performance gain).
    static GLuint lastBoundVAO = GL_NONE;
    if(lastBoundVAO != mVAO)
    {
        glBindVertexArray(mVAO);
        lastBoundVAO = mVAO;

        // Assuming we always want to bind the IBO when binding VAO...
        if(mIBO != GL_NONE)
        {
            glBindBuffer(GL_ELEMENT_ARRAY_BUFFER, mIBO);
        }
    }
    
    // Draw method depends on whether we have indexes or not.
    if(mIBO != GL_NONE)
    {
        // Draw "count" indices at offset.
        glDrawElements(mode, count, GL_UNSIGNED_SHORT, BUFFER_OFFSET(offset * sizeof(GLushort)));
    }
    else
    {
        // Draw "count" triangles at offset.
        glDrawArrays(mode, offset, count);
    }
}

void VertexArray::ChangeVertexData(void* data)
{
    // Save data locally.
    int size = mData.vertexCount * mData.vertexDefinition.CalculateSize();
    memcpy(mData.vertexData[0].data, data, size);

    // Assuming that the data is the correct size to fill the entire buffer.
    glBindBuffer(GL_ARRAY_BUFFER, mVBO);
    glBufferSubData(GL_ARRAY_BUFFER, 0, size, data);
}

void VertexArray::ChangeVertexData(VertexAttribute::Semantic semantic, void* data)
{
    // We can really only update a single attribute's data if attribute data is tightly packed.
    // If data is interleaved, we'll just fall back on overwriting all data.
    if(mData.vertexDefinition.layout == VertexLayout::Interleaved)
    {
        std::cout << "WARNING: You can only update an individual vertex attribute's data when using non-interleaved data!" << std::endl;
        ChangeVertexData(data);
        return;
    }

    // For tightly packed data, we can determine the "sub data" and update just a portion.
    int offset = 0;
    for(int i = 0; i < mData.vertexDefinition.attributes.size(); ++i)
    {
        VertexAttribute& attribute = mData.vertexDefinition.attributes[i];

        // Determine size of this attribute's data.
        GLsizeiptr attributeSize = mData.vertexCount * attribute.GetSize();

        // Update sub-data, if semantic matches.
        if(attribute.semantic == semantic)
        {
            // Save data locally.
            memcpy(mData.vertexData[i].data, data, attributeSize);

            // Send to GPU.
            glBindBuffer(GL_ARRAY_BUFFER, mVBO);
            glBufferSubData(GL_ARRAY_BUFFER, offset, attributeSize, data);
            return;
        }

        // Next attribute's offset is calculated by adding this attribute's size.
        offset += attributeSize;
    }
}

void VertexArray::ChangeIndexData(unsigned short* indexes)
{
    // Just assume index count has not changed.
    ChangeIndexData(indexes, mData.indexCount);
}

void VertexArray::ChangeIndexData(unsigned short* indexes, unsigned int count)
{
    // If changing existing buffer contents, but the count is different, we must create delete old buffer and make a new one.
    if(mIBO != GL_NONE && mData.indexCount != count)
    {
        glDeleteBuffers(1, &mIBO);
        mIBO = GL_NONE;
    }

    // Same thing with index buffer. If size changed, need to recreate it!
    if(mData.indexData != nullptr && mData.indexCount != count)
    {
        delete[] mData.indexData;
        mData.indexData = new unsigned short[count];
    }

    // Update index count and index data.
    mData.indexCount = count;
    memcpy(mData.indexData, indexes, count * sizeof(unsigned short));

    // Refresh IBO contents with new data.
    RefreshIBOContents();
}

void VertexArray::CreateVBO()
{
    // Generate and bind VBO.
    glGenBuffers(1, &mVBO);
    glBindBuffer(GL_ARRAY_BUFFER, mVBO);

    // Determine VBO usage and size.
    GLenum usage = (mData.meshUsage == MeshUsage::Static) ? GL_STATIC_DRAW : GL_DYNAMIC_DRAW;
    GLsizeiptr size = mData.vertexCount * mData.vertexDefinition.CalculateSize();

    // For packed data, we'll assume that the vertex data is a struct containing ordered pointers to each packed section.
    if(mData.vertexDefinition.layout == VertexLayout::Packed)
    {
        // Create buffer of desired size, but don't fill it with anything.
        glBufferData(GL_ARRAY_BUFFER, size, NULL, usage);

        // Iterate each attribute and load packed data for that attribute into the VBO.
        // We assume attributes are specified in same order data is provided in.
        int offset = 0;
        int attributeIndex = 0;
        for(auto& attribute : mData.vertexDefinition.attributes)
        {
            // Determine size of this attribute's data.
            GLsizeiptr attributeSize = mData.vertexCount * attribute.GetSize();

            // Load attribute data to GPU.
            glBufferSubData(GL_ARRAY_BUFFER, offset, attributeSize, mData.vertexData[attributeIndex].data);

            // Next attribute's offset is calculated by adding this attribute's size.
            offset += attributeSize;
            ++attributeIndex;
        }
    }
    else // Interleaved vertex layout.
    {
        // Allocate VBO of needed size, and fill it with provided vertex data (if any).
        glBufferData(GL_ARRAY_BUFFER, size, mData.vertexData[0].data, usage);
    }
}

void VertexArray::CreateVAO()
{
    // Generate and bind VAO object.
    glGenVertexArrays(1, &mVAO);
    glBindVertexArray(mVAO);

    // Stride can be calculated once and used over and over.
    // For packed data, stride is zero. For interleaved data, stride is size of vertex.
    GLsizei stride = mData.vertexDefinition.CalculateStride();

    // Iterate vertex attributes to define the vertex data layout in the VAO.
    int attributeIndex = 0;
    for(auto& attribute : mData.vertexDefinition.attributes)
    {
        int attributeId = static_cast<int>(attribute.semantic);

        // Must enable the attribute to use it in shader code.
        glEnableVertexAttribArray(attributeId);

        // Convert attribute values to GL types.
        GLint count = attribute.count;
        GLenum type = GL_FLOAT; //TODO: We can assume float for now...but when supporting other attribute types, we'll need some conversion logic.
        GLboolean normalize = attribute.normalize ? GL_TRUE : GL_FALSE;
        int offset = mData.vertexDefinition.CalculateAttributeOffset(attributeIndex, mData.vertexCount);

        // Define vertex attribute in VAO.
        glVertexAttribPointer(attributeId, count, type, normalize, stride, BUFFER_OFFSET(offset));
        ++attributeIndex;
    }
}

void VertexArray::RefreshIBOContents()
{
    // No need if index data is empty or count is zero.
    if(mData.indexData == nullptr || mData.indexCount <= 0)
    {
        return;
    }

    // Either create new buffer and fill with index data, or populate existing buffer with new data.
    if(mIBO == GL_NONE)
    {
        glGenBuffers(1, &mIBO);
        glBindBuffer(GL_ELEMENT_ARRAY_BUFFER, mIBO);

        GLenum glUsage = (mData.meshUsage == MeshUsage::Static) ? GL_STATIC_DRAW : GL_DYNAMIC_DRAW;
        glBufferData(GL_ELEMENT_ARRAY_BUFFER, mData.indexCount * sizeof(GLushort), mData.indexData, glUsage);
    }
    else
    {
        glBindBuffer(GL_ELEMENT_ARRAY_BUFFER, mIBO);
        glBufferSubData(GL_ELEMENT_ARRAY_BUFFER, 0, mData.indexCount * sizeof(GLushort), mData.indexData);
    }
}
=======
#include "VertexArray.h"

#include <cstring>
#include <iostream>

#include "ThreadUtil.h"

VertexArray::VertexArray(const MeshDefinition& data) :
    mData(data)
{

}

VertexArray::~VertexArray()
{
    // Delete data if owned.
    if(mData.ownsData)
    {
        // Delete vertex data.
        mData.ClearVertexData();
        
        // Delete index data.
        delete[] mData.indexData;
    }

    // Destroy GPU resources.
    BufferHandle vb = mVertexBuffer;
    BufferHandle ib = mIndexBuffer;
    ThreadUtil::RunOnMainThread([vb, ib]() {
        GAPI::Get()->DestroyVertexBuffer(vb);
        GAPI::Get()->DestroyIndexBuffer(ib);
    });
}

VertexArray::VertexArray(VertexArray&& other) noexcept
{
    *this = std::move(other);
}

VertexArray& VertexArray::operator=(VertexArray&& other) noexcept
{
    mData = other.mData;
    mVertexBuffer = other.mVertexBuffer;
    mIndexBuffer = other.mIndexBuffer;

    other.mData = MeshDefinition();
    other.mVertexBuffer = nullptr;
    other.mIndexBuffer = nullptr;
    return *this;
}

void VertexArray::DrawTriangles()
{
    DrawTriangles(0, mData.indexCount > 0 ? mData.indexCount : mData.vertexCount);
}

void VertexArray::DrawTriangles(uint32_t offset, uint32_t count)
{
    Draw(GAPI::Primitive::Triangles, offset, count);
}

void VertexArray::DrawTriangleStrips()
{
    DrawTriangleStrips(0, mData.indexCount > 0 ? mData.indexCount : mData.vertexCount);
}

void VertexArray::DrawTriangleStrips(uint32_t offset, uint32_t count)
{
    Draw(GAPI::Primitive::TriangleStrip, offset, count);
}

void VertexArray::DrawTriangleFans()
{
    DrawTriangleFans(0, mData.indexCount > 0 ? mData.indexCount : mData.vertexCount);
}

void VertexArray::DrawTriangleFans(uint32_t offset, uint32_t count)
{
    Draw(GAPI::Primitive::TriangleFan, offset, count);
}

void VertexArray::DrawLines()
{
    DrawLines(0, mData.indexCount > 0 ? mData.indexCount : mData.vertexCount);
}

void VertexArray::DrawLines(uint32_t offset, uint32_t count)
{
    Draw(GAPI::Primitive::Lines, offset, count);
}

void VertexArray::Draw(GAPI::Primitive mode)
{
    Draw(mode, 0, mData.indexCount > 0 ? mData.indexCount : mData.vertexCount);
}

void VertexArray::Draw(GAPI::Primitive mode, uint32_t offset, uint32_t count)
{
    // Make sure vertex buffer and index buffer are ready to go.
    CreateVertexBuffer();
    CreateIndexBuffer();

    // Draw the thing!
    if(mIndexBuffer != nullptr)
    {
        GAPI::Get()->Draw(mode, mVertexBuffer, mIndexBuffer, offset, count);
    }
    else
    {
        GAPI::Get()->Draw(mode, mVertexBuffer, offset, count);
    }
}

void VertexArray::ChangeVertexData(void* data)
{
    // Save data locally.
    uint32_t size = mData.vertexCount * mData.vertexDefinition.CalculateSize();
    memcpy(mData.vertexData[0], data, size);

    // Send to GPU if buffer already exists.
    // Otherwise, it'll get sent when the vertex buffer is created.
    if(mVertexBuffer != nullptr)
    {
        // Assuming that the data is the correct size to fill the entire buffer.
        GAPI::Get()->SetVertexBufferData(mVertexBuffer, 0, size, data);
    }
}

void VertexArray::ChangeVertexData(VertexAttribute::Semantic semantic, void* data)
{
    // We can really only update a single attribute's data if attribute data is tightly packed.
    // If data is interleaved, we'll just fall back on overwriting all data.
    if(mData.vertexDefinition.layout == VertexLayout::Interleaved)
    {
        printf("WARNING: You can only update an individual vertex attribute's data when using non-interleaved data!\n");
        ChangeVertexData(data);
        return;
    }

    // For tightly packed data, we can determine the "sub data" and update just a portion.
    int offset = 0;
    for(size_t i = 0; i < mData.vertexDefinition.attributes.size(); ++i)
    {
        VertexAttribute& attribute = mData.vertexDefinition.attributes[i];

        // Determine size of this attribute's data.
        GLsizeiptr attributeSize = mData.vertexCount * attribute.GetSize();

        // Update sub-data, if semantic matches.
        if(attribute.semantic == semantic)
        {
            // Save data locally.
            memcpy(mData.vertexData[i], data, attributeSize);

            // Send to GPU if buffer already exists.
            // Otherwise, it'll get sent when the vertex buffer is created.
            if(mVertexBuffer != nullptr)
            {
                GAPI::Get()->SetVertexBufferData(mVertexBuffer, offset, attributeSize, data);
            }
            return;
        }

        // Next attribute's offset is calculated by adding this attribute's size.
        offset += attributeSize;
    }
}

void VertexArray::ChangeIndexData(uint16_t* indexes)
{
    // Just assume index count has not changed.
    ChangeIndexData(indexes, mData.indexCount);
}

void VertexArray::ChangeIndexData(uint16_t* indexes, uint32_t count)
{
    // If existing index buffer size doesn't match, we need to delete the old one.
    // It'll get recreated (with correct size) later on.
    if(mIndexBuffer != nullptr && mData.indexCount != count)
    {
        GAPI::Get()->DestroyIndexBuffer(mIndexBuffer);
        mIndexBuffer = nullptr;
    }

    // If our stored index data size doesn't match, we also need to delete this.
    if(mData.indexData != nullptr && mData.indexCount != count)
    {
        assert(mData.ownsData);
        delete[] mData.indexData;
        mData.indexData = nullptr;
    }

    // If index data is null, we need to create the memory.
    if(mData.indexData == nullptr)
    {
        mData.indexData = new unsigned short[count];
    }

    // Update index count and index data.
    mData.indexCount = count;
    memcpy(mData.indexData, indexes, count * sizeof(uint16_t));
    
    // If the index buffer exists, update the data in it.
    if(mIndexBuffer != nullptr)
    {
        GAPI::Get()->SetIndexBufferData(mIndexBuffer, mData.indexCount, mData.indexData);
    }
}

void VertexArray::CreateVertexBuffer()
{
    // Already got one? Don't need to create another one.
    if(mVertexBuffer != nullptr)
    {
        return;
    }

    // The way we create the vertex buffer depends on the layout of the data we will insert into the buffer.
    if(mData.vertexDefinition.layout == VertexLayout::Packed)
    {
        // With packed data, each vertex attribute has its own separate array of data.
        // So we can't set the data at the same time we create the buffer.
        mVertexBuffer = GAPI::Get()->CreateVertexBuffer(mData.vertexCount, mData.vertexDefinition, nullptr, mData.meshUsage);

        // We need to set the data in the vertex buffer separately for each attribute.
        // We assume attributes are specified in same order data is provided in.
        uint32_t offset = 0;
        size_t attributeIndex = 0;
        for(auto& attribute : mData.vertexDefinition.attributes)
        {
            // Determine size of this attribute's data.
            uint32_t attributeSize = mData.vertexCount * attribute.GetSize();
            GAPI::Get()->SetVertexBufferData(mVertexBuffer, offset, attributeSize, mData.vertexData[attributeIndex]);

            // Next attribute's offset is calculated by adding this attribute's size.
            offset += attributeSize;
            ++attributeIndex;
        }
    }
    else // Interleaved vertex layout.
    {
        // With interleaved data, we just have one big array of vertex data.
        // So we can create the buffer and set it's data in one command. 
        mVertexBuffer = GAPI::Get()->CreateVertexBuffer(mData.vertexCount, mData.vertexDefinition, mData.vertexData[0], mData.meshUsage);
    }
}

void VertexArray::CreateIndexBuffer()
{
    // Already got one? Don't need to create another one.
    if(mIndexBuffer != nullptr)
    {
        return;
    }

    // No need if index data is empty or count is zero.
    if(mData.indexData == nullptr || mData.indexCount <= 0)
    {
        return;
    }

    // Create the index buffer.
    mIndexBuffer = GAPI::Get()->CreateIndexBuffer(mData.indexCount, mData.indexData, mData.meshUsage);
}
>>>>>>> b5ef53f9
<|MERGE_RESOLUTION|>--- conflicted
+++ resolved
@@ -1,584 +1,264 @@
-<<<<<<< HEAD
-#include "VertexArray.h"
-
-#include <cstring>
-#include <iostream>
-
-#include "ThreadUtil.h"
-
-// Some OpenGL calls take in array indexes/offsets as pointers.
-// This macro just makes the syntax clearer for the reader.
-#define BUFFER_OFFSET(i) ((char *)NULL + (i))
-
-VertexArray::VertexArray(const MeshDefinition& data) :
-    mData(data)
-{
-
-}
-
-VertexArray::~VertexArray()
-{
-    // Delete data if owned.
-    if(mData.ownsData)
-    {
-        for(auto& data : mData.vertexData)
-        {
-            data.DeleteArray();
-        }
-        mData.vertexData.clear();
-        
-        // Delete index data.
-        delete[] mData.indexData;
-    }
-
-    GLuint vbo = mVBO;
-    GLuint vao = mVAO;
-    GLuint ibo = mIBO;
-    ThreadUtil::RunOnMainThread([vbo, vao, ibo]() {
-        // Delete GPU resources.
-        glDeleteBuffers(1, &vbo);
-        glDeleteVertexArrays(1, &vao);
-        glDeleteBuffers(1, &ibo);
-    });
-}
-
-VertexArray::VertexArray(VertexArray&& other)
-{
-    *this = std::move(other);
-}
-
-VertexArray& VertexArray::operator=(VertexArray&& other)
-{
-    mData = other.mData;
-    mVBO = other.mVBO;
-    mVAO = other.mVAO;
-    mIBO = other.mIBO;
-
-    other.mData = MeshDefinition();
-    other.mVBO = GL_NONE;
-    other.mVAO = GL_NONE;
-    other.mIBO = GL_NONE;
-    return *this;
-}
-
-void VertexArray::DrawTriangles()
-{
-    DrawTriangles(0, mData.indexCount > 0 ? mData.indexCount : mData.vertexCount);
-}
-
-void VertexArray::DrawTriangles(unsigned int offset, unsigned int count)
-{
-    Draw(GL_TRIANGLES, offset, count);
-}
-
-void VertexArray::DrawTriangleStrips()
-{
-    DrawTriangleStrips(0, mData.indexCount > 0 ? mData.indexCount : mData.vertexCount);
-}
-
-void VertexArray::DrawTriangleStrips(unsigned int offset, unsigned int count)
-{
-    Draw(GL_TRIANGLE_STRIP, offset, count);
-}
-
-void VertexArray::DrawTriangleFans()
-{
-    DrawTriangleFans(0, mData.indexCount > 0 ? mData.indexCount : mData.vertexCount);
-}
-
-void VertexArray::DrawTriangleFans(unsigned int offset, unsigned int count)
-{
-    Draw(GL_TRIANGLE_FAN, offset, count);
-}
-
-void VertexArray::DrawLines()
-{
-    DrawLines(0, mData.indexCount > 0 ? mData.indexCount : mData.vertexCount);
-}
-
-void VertexArray::DrawLines(unsigned int offset, unsigned int count)
-{
-    Draw(GL_LINES, offset, count);
-}
-
-void VertexArray::Draw(GLenum mode)
-{
-    Draw(mode, 0, mData.indexCount > 0 ? mData.indexCount : mData.vertexCount);
-}
-
-void VertexArray::Draw(GLenum mode, unsigned int offset, unsigned int count)
-{
-    // Create VBO/VAO/IBO if not yet created.
-    if(mVBO == GL_NONE)
-    {
-        CreateVBO();
-        CreateVAO();
-        RefreshIBOContents();
-    }
-
-    // Bind vertex array object and index buffer objects.
-    // Only do this if not already bound (small performance gain).
-    static GLuint lastBoundVAO = GL_NONE;
-    if(lastBoundVAO != mVAO)
-    {
-        glBindVertexArray(mVAO);
-        lastBoundVAO = mVAO;
-
-        // Assuming we always want to bind the IBO when binding VAO...
-        if(mIBO != GL_NONE)
-        {
-            glBindBuffer(GL_ELEMENT_ARRAY_BUFFER, mIBO);
-        }
-    }
-    
-    // Draw method depends on whether we have indexes or not.
-    if(mIBO != GL_NONE)
-    {
-        // Draw "count" indices at offset.
-        glDrawElements(mode, count, GL_UNSIGNED_SHORT, BUFFER_OFFSET(offset * sizeof(GLushort)));
-    }
-    else
-    {
-        // Draw "count" triangles at offset.
-        glDrawArrays(mode, offset, count);
-    }
-}
-
-void VertexArray::ChangeVertexData(void* data)
-{
-    // Save data locally.
-    int size = mData.vertexCount * mData.vertexDefinition.CalculateSize();
-    memcpy(mData.vertexData[0].data, data, size);
-
-    // Assuming that the data is the correct size to fill the entire buffer.
-    glBindBuffer(GL_ARRAY_BUFFER, mVBO);
-    glBufferSubData(GL_ARRAY_BUFFER, 0, size, data);
-}
-
-void VertexArray::ChangeVertexData(VertexAttribute::Semantic semantic, void* data)
-{
-    // We can really only update a single attribute's data if attribute data is tightly packed.
-    // If data is interleaved, we'll just fall back on overwriting all data.
-    if(mData.vertexDefinition.layout == VertexLayout::Interleaved)
-    {
-        std::cout << "WARNING: You can only update an individual vertex attribute's data when using non-interleaved data!" << std::endl;
-        ChangeVertexData(data);
-        return;
-    }
-
-    // For tightly packed data, we can determine the "sub data" and update just a portion.
-    int offset = 0;
-    for(int i = 0; i < mData.vertexDefinition.attributes.size(); ++i)
-    {
-        VertexAttribute& attribute = mData.vertexDefinition.attributes[i];
-
-        // Determine size of this attribute's data.
-        GLsizeiptr attributeSize = mData.vertexCount * attribute.GetSize();
-
-        // Update sub-data, if semantic matches.
-        if(attribute.semantic == semantic)
-        {
-            // Save data locally.
-            memcpy(mData.vertexData[i].data, data, attributeSize);
-
-            // Send to GPU.
-            glBindBuffer(GL_ARRAY_BUFFER, mVBO);
-            glBufferSubData(GL_ARRAY_BUFFER, offset, attributeSize, data);
-            return;
-        }
-
-        // Next attribute's offset is calculated by adding this attribute's size.
-        offset += attributeSize;
-    }
-}
-
-void VertexArray::ChangeIndexData(unsigned short* indexes)
-{
-    // Just assume index count has not changed.
-    ChangeIndexData(indexes, mData.indexCount);
-}
-
-void VertexArray::ChangeIndexData(unsigned short* indexes, unsigned int count)
-{
-    // If changing existing buffer contents, but the count is different, we must create delete old buffer and make a new one.
-    if(mIBO != GL_NONE && mData.indexCount != count)
-    {
-        glDeleteBuffers(1, &mIBO);
-        mIBO = GL_NONE;
-    }
-
-    // Same thing with index buffer. If size changed, need to recreate it!
-    if(mData.indexData != nullptr && mData.indexCount != count)
-    {
-        delete[] mData.indexData;
-        mData.indexData = new unsigned short[count];
-    }
-
-    // Update index count and index data.
-    mData.indexCount = count;
-    memcpy(mData.indexData, indexes, count * sizeof(unsigned short));
-
-    // Refresh IBO contents with new data.
-    RefreshIBOContents();
-}
-
-void VertexArray::CreateVBO()
-{
-    // Generate and bind VBO.
-    glGenBuffers(1, &mVBO);
-    glBindBuffer(GL_ARRAY_BUFFER, mVBO);
-
-    // Determine VBO usage and size.
-    GLenum usage = (mData.meshUsage == MeshUsage::Static) ? GL_STATIC_DRAW : GL_DYNAMIC_DRAW;
-    GLsizeiptr size = mData.vertexCount * mData.vertexDefinition.CalculateSize();
-
-    // For packed data, we'll assume that the vertex data is a struct containing ordered pointers to each packed section.
-    if(mData.vertexDefinition.layout == VertexLayout::Packed)
-    {
-        // Create buffer of desired size, but don't fill it with anything.
-        glBufferData(GL_ARRAY_BUFFER, size, NULL, usage);
-
-        // Iterate each attribute and load packed data for that attribute into the VBO.
-        // We assume attributes are specified in same order data is provided in.
-        int offset = 0;
-        int attributeIndex = 0;
-        for(auto& attribute : mData.vertexDefinition.attributes)
-        {
-            // Determine size of this attribute's data.
-            GLsizeiptr attributeSize = mData.vertexCount * attribute.GetSize();
-
-            // Load attribute data to GPU.
-            glBufferSubData(GL_ARRAY_BUFFER, offset, attributeSize, mData.vertexData[attributeIndex].data);
-
-            // Next attribute's offset is calculated by adding this attribute's size.
-            offset += attributeSize;
-            ++attributeIndex;
-        }
-    }
-    else // Interleaved vertex layout.
-    {
-        // Allocate VBO of needed size, and fill it with provided vertex data (if any).
-        glBufferData(GL_ARRAY_BUFFER, size, mData.vertexData[0].data, usage);
-    }
-}
-
-void VertexArray::CreateVAO()
-{
-    // Generate and bind VAO object.
-    glGenVertexArrays(1, &mVAO);
-    glBindVertexArray(mVAO);
-
-    // Stride can be calculated once and used over and over.
-    // For packed data, stride is zero. For interleaved data, stride is size of vertex.
-    GLsizei stride = mData.vertexDefinition.CalculateStride();
-
-    // Iterate vertex attributes to define the vertex data layout in the VAO.
-    int attributeIndex = 0;
-    for(auto& attribute : mData.vertexDefinition.attributes)
-    {
-        int attributeId = static_cast<int>(attribute.semantic);
-
-        // Must enable the attribute to use it in shader code.
-        glEnableVertexAttribArray(attributeId);
-
-        // Convert attribute values to GL types.
-        GLint count = attribute.count;
-        GLenum type = GL_FLOAT; //TODO: We can assume float for now...but when supporting other attribute types, we'll need some conversion logic.
-        GLboolean normalize = attribute.normalize ? GL_TRUE : GL_FALSE;
-        int offset = mData.vertexDefinition.CalculateAttributeOffset(attributeIndex, mData.vertexCount);
-
-        // Define vertex attribute in VAO.
-        glVertexAttribPointer(attributeId, count, type, normalize, stride, BUFFER_OFFSET(offset));
-        ++attributeIndex;
-    }
-}
-
-void VertexArray::RefreshIBOContents()
-{
-    // No need if index data is empty or count is zero.
-    if(mData.indexData == nullptr || mData.indexCount <= 0)
-    {
-        return;
-    }
-
-    // Either create new buffer and fill with index data, or populate existing buffer with new data.
-    if(mIBO == GL_NONE)
-    {
-        glGenBuffers(1, &mIBO);
-        glBindBuffer(GL_ELEMENT_ARRAY_BUFFER, mIBO);
-
-        GLenum glUsage = (mData.meshUsage == MeshUsage::Static) ? GL_STATIC_DRAW : GL_DYNAMIC_DRAW;
-        glBufferData(GL_ELEMENT_ARRAY_BUFFER, mData.indexCount * sizeof(GLushort), mData.indexData, glUsage);
-    }
-    else
-    {
-        glBindBuffer(GL_ELEMENT_ARRAY_BUFFER, mIBO);
-        glBufferSubData(GL_ELEMENT_ARRAY_BUFFER, 0, mData.indexCount * sizeof(GLushort), mData.indexData);
-    }
-}
-=======
-#include "VertexArray.h"
-
-#include <cstring>
-#include <iostream>
-
-#include "ThreadUtil.h"
-
-VertexArray::VertexArray(const MeshDefinition& data) :
-    mData(data)
-{
-
-}
-
-VertexArray::~VertexArray()
-{
-    // Delete data if owned.
-    if(mData.ownsData)
-    {
-        // Delete vertex data.
-        mData.ClearVertexData();
-        
-        // Delete index data.
-        delete[] mData.indexData;
-    }
-
-    // Destroy GPU resources.
-    BufferHandle vb = mVertexBuffer;
-    BufferHandle ib = mIndexBuffer;
-    ThreadUtil::RunOnMainThread([vb, ib]() {
-        GAPI::Get()->DestroyVertexBuffer(vb);
-        GAPI::Get()->DestroyIndexBuffer(ib);
-    });
-}
-
-VertexArray::VertexArray(VertexArray&& other) noexcept
-{
-    *this = std::move(other);
-}
-
-VertexArray& VertexArray::operator=(VertexArray&& other) noexcept
-{
-    mData = other.mData;
-    mVertexBuffer = other.mVertexBuffer;
-    mIndexBuffer = other.mIndexBuffer;
-
-    other.mData = MeshDefinition();
-    other.mVertexBuffer = nullptr;
-    other.mIndexBuffer = nullptr;
-    return *this;
-}
-
-void VertexArray::DrawTriangles()
-{
-    DrawTriangles(0, mData.indexCount > 0 ? mData.indexCount : mData.vertexCount);
-}
-
-void VertexArray::DrawTriangles(uint32_t offset, uint32_t count)
-{
-    Draw(GAPI::Primitive::Triangles, offset, count);
-}
-
-void VertexArray::DrawTriangleStrips()
-{
-    DrawTriangleStrips(0, mData.indexCount > 0 ? mData.indexCount : mData.vertexCount);
-}
-
-void VertexArray::DrawTriangleStrips(uint32_t offset, uint32_t count)
-{
-    Draw(GAPI::Primitive::TriangleStrip, offset, count);
-}
-
-void VertexArray::DrawTriangleFans()
-{
-    DrawTriangleFans(0, mData.indexCount > 0 ? mData.indexCount : mData.vertexCount);
-}
-
-void VertexArray::DrawTriangleFans(uint32_t offset, uint32_t count)
-{
-    Draw(GAPI::Primitive::TriangleFan, offset, count);
-}
-
-void VertexArray::DrawLines()
-{
-    DrawLines(0, mData.indexCount > 0 ? mData.indexCount : mData.vertexCount);
-}
-
-void VertexArray::DrawLines(uint32_t offset, uint32_t count)
-{
-    Draw(GAPI::Primitive::Lines, offset, count);
-}
-
-void VertexArray::Draw(GAPI::Primitive mode)
-{
-    Draw(mode, 0, mData.indexCount > 0 ? mData.indexCount : mData.vertexCount);
-}
-
-void VertexArray::Draw(GAPI::Primitive mode, uint32_t offset, uint32_t count)
-{
-    // Make sure vertex buffer and index buffer are ready to go.
-    CreateVertexBuffer();
-    CreateIndexBuffer();
-
-    // Draw the thing!
-    if(mIndexBuffer != nullptr)
-    {
-        GAPI::Get()->Draw(mode, mVertexBuffer, mIndexBuffer, offset, count);
-    }
-    else
-    {
-        GAPI::Get()->Draw(mode, mVertexBuffer, offset, count);
-    }
-}
-
-void VertexArray::ChangeVertexData(void* data)
-{
-    // Save data locally.
-    uint32_t size = mData.vertexCount * mData.vertexDefinition.CalculateSize();
-    memcpy(mData.vertexData[0], data, size);
-
-    // Send to GPU if buffer already exists.
-    // Otherwise, it'll get sent when the vertex buffer is created.
-    if(mVertexBuffer != nullptr)
-    {
-        // Assuming that the data is the correct size to fill the entire buffer.
-        GAPI::Get()->SetVertexBufferData(mVertexBuffer, 0, size, data);
-    }
-}
-
-void VertexArray::ChangeVertexData(VertexAttribute::Semantic semantic, void* data)
-{
-    // We can really only update a single attribute's data if attribute data is tightly packed.
-    // If data is interleaved, we'll just fall back on overwriting all data.
-    if(mData.vertexDefinition.layout == VertexLayout::Interleaved)
-    {
-        printf("WARNING: You can only update an individual vertex attribute's data when using non-interleaved data!\n");
-        ChangeVertexData(data);
-        return;
-    }
-
-    // For tightly packed data, we can determine the "sub data" and update just a portion.
-    int offset = 0;
-    for(size_t i = 0; i < mData.vertexDefinition.attributes.size(); ++i)
-    {
-        VertexAttribute& attribute = mData.vertexDefinition.attributes[i];
-
-        // Determine size of this attribute's data.
-        GLsizeiptr attributeSize = mData.vertexCount * attribute.GetSize();
-
-        // Update sub-data, if semantic matches.
-        if(attribute.semantic == semantic)
-        {
-            // Save data locally.
-            memcpy(mData.vertexData[i], data, attributeSize);
-
-            // Send to GPU if buffer already exists.
-            // Otherwise, it'll get sent when the vertex buffer is created.
-            if(mVertexBuffer != nullptr)
-            {
-                GAPI::Get()->SetVertexBufferData(mVertexBuffer, offset, attributeSize, data);
-            }
-            return;
-        }
-
-        // Next attribute's offset is calculated by adding this attribute's size.
-        offset += attributeSize;
-    }
-}
-
-void VertexArray::ChangeIndexData(uint16_t* indexes)
-{
-    // Just assume index count has not changed.
-    ChangeIndexData(indexes, mData.indexCount);
-}
-
-void VertexArray::ChangeIndexData(uint16_t* indexes, uint32_t count)
-{
-    // If existing index buffer size doesn't match, we need to delete the old one.
-    // It'll get recreated (with correct size) later on.
-    if(mIndexBuffer != nullptr && mData.indexCount != count)
-    {
-        GAPI::Get()->DestroyIndexBuffer(mIndexBuffer);
-        mIndexBuffer = nullptr;
-    }
-
-    // If our stored index data size doesn't match, we also need to delete this.
-    if(mData.indexData != nullptr && mData.indexCount != count)
-    {
-        assert(mData.ownsData);
-        delete[] mData.indexData;
-        mData.indexData = nullptr;
-    }
-
-    // If index data is null, we need to create the memory.
-    if(mData.indexData == nullptr)
-    {
-        mData.indexData = new unsigned short[count];
-    }
-
-    // Update index count and index data.
-    mData.indexCount = count;
-    memcpy(mData.indexData, indexes, count * sizeof(uint16_t));
-    
-    // If the index buffer exists, update the data in it.
-    if(mIndexBuffer != nullptr)
-    {
-        GAPI::Get()->SetIndexBufferData(mIndexBuffer, mData.indexCount, mData.indexData);
-    }
-}
-
-void VertexArray::CreateVertexBuffer()
-{
-    // Already got one? Don't need to create another one.
-    if(mVertexBuffer != nullptr)
-    {
-        return;
-    }
-
-    // The way we create the vertex buffer depends on the layout of the data we will insert into the buffer.
-    if(mData.vertexDefinition.layout == VertexLayout::Packed)
-    {
-        // With packed data, each vertex attribute has its own separate array of data.
-        // So we can't set the data at the same time we create the buffer.
-        mVertexBuffer = GAPI::Get()->CreateVertexBuffer(mData.vertexCount, mData.vertexDefinition, nullptr, mData.meshUsage);
-
-        // We need to set the data in the vertex buffer separately for each attribute.
-        // We assume attributes are specified in same order data is provided in.
-        uint32_t offset = 0;
-        size_t attributeIndex = 0;
-        for(auto& attribute : mData.vertexDefinition.attributes)
-        {
-            // Determine size of this attribute's data.
-            uint32_t attributeSize = mData.vertexCount * attribute.GetSize();
-            GAPI::Get()->SetVertexBufferData(mVertexBuffer, offset, attributeSize, mData.vertexData[attributeIndex]);
-
-            // Next attribute's offset is calculated by adding this attribute's size.
-            offset += attributeSize;
-            ++attributeIndex;
-        }
-    }
-    else // Interleaved vertex layout.
-    {
-        // With interleaved data, we just have one big array of vertex data.
-        // So we can create the buffer and set it's data in one command. 
-        mVertexBuffer = GAPI::Get()->CreateVertexBuffer(mData.vertexCount, mData.vertexDefinition, mData.vertexData[0], mData.meshUsage);
-    }
-}
-
-void VertexArray::CreateIndexBuffer()
-{
-    // Already got one? Don't need to create another one.
-    if(mIndexBuffer != nullptr)
-    {
-        return;
-    }
-
-    // No need if index data is empty or count is zero.
-    if(mData.indexData == nullptr || mData.indexCount <= 0)
-    {
-        return;
-    }
-
-    // Create the index buffer.
-    mIndexBuffer = GAPI::Get()->CreateIndexBuffer(mData.indexCount, mData.indexData, mData.meshUsage);
-}
->>>>>>> b5ef53f9
+#include "VertexArray.h"
+
+#include <cstring>
+#include <iostream>
+
+#include "ThreadUtil.h"
+
+VertexArray::VertexArray(const MeshDefinition& data) :
+    mData(data)
+{
+
+}
+
+VertexArray::~VertexArray()
+{
+    // Delete data if owned.
+    if(mData.ownsData)
+    {
+        // Delete vertex data.
+        mData.ClearVertexData();
+        
+        // Delete index data.
+        delete[] mData.indexData;
+    }
+
+    // Destroy GPU resources.
+    BufferHandle vb = mVertexBuffer;
+    BufferHandle ib = mIndexBuffer;
+    ThreadUtil::RunOnMainThread([vb, ib]() {
+        GAPI::Get()->DestroyVertexBuffer(vb);
+        GAPI::Get()->DestroyIndexBuffer(ib);
+    });
+}
+
+VertexArray::VertexArray(VertexArray&& other) noexcept
+{
+    *this = std::move(other);
+}
+
+VertexArray& VertexArray::operator=(VertexArray&& other) noexcept
+{
+    mData = other.mData;
+    mVertexBuffer = other.mVertexBuffer;
+    mIndexBuffer = other.mIndexBuffer;
+
+    other.mData = MeshDefinition();
+    other.mVertexBuffer = nullptr;
+    other.mIndexBuffer = nullptr;
+    return *this;
+}
+
+void VertexArray::DrawTriangles()
+{
+    DrawTriangles(0, mData.indexCount > 0 ? mData.indexCount : mData.vertexCount);
+}
+
+void VertexArray::DrawTriangles(uint32_t offset, uint32_t count)
+{
+    Draw(GAPI::Primitive::Triangles, offset, count);
+}
+
+void VertexArray::DrawTriangleStrips()
+{
+    DrawTriangleStrips(0, mData.indexCount > 0 ? mData.indexCount : mData.vertexCount);
+}
+
+void VertexArray::DrawTriangleStrips(uint32_t offset, uint32_t count)
+{
+    Draw(GAPI::Primitive::TriangleStrip, offset, count);
+}
+
+void VertexArray::DrawTriangleFans()
+{
+    DrawTriangleFans(0, mData.indexCount > 0 ? mData.indexCount : mData.vertexCount);
+}
+
+void VertexArray::DrawTriangleFans(uint32_t offset, uint32_t count)
+{
+    Draw(GAPI::Primitive::TriangleFan, offset, count);
+}
+
+void VertexArray::DrawLines()
+{
+    DrawLines(0, mData.indexCount > 0 ? mData.indexCount : mData.vertexCount);
+}
+
+void VertexArray::DrawLines(uint32_t offset, uint32_t count)
+{
+    Draw(GAPI::Primitive::Lines, offset, count);
+}
+
+void VertexArray::Draw(GAPI::Primitive mode)
+{
+    Draw(mode, 0, mData.indexCount > 0 ? mData.indexCount : mData.vertexCount);
+}
+
+void VertexArray::Draw(GAPI::Primitive mode, uint32_t offset, uint32_t count)
+{
+    // Make sure vertex buffer and index buffer are ready to go.
+    CreateVertexBuffer();
+    CreateIndexBuffer();
+
+    // Draw the thing!
+    if(mIndexBuffer != nullptr)
+    {
+        GAPI::Get()->Draw(mode, mVertexBuffer, mIndexBuffer, offset, count);
+    }
+    else
+    {
+        GAPI::Get()->Draw(mode, mVertexBuffer, offset, count);
+    }
+}
+
+void VertexArray::ChangeVertexData(void* data)
+{
+    // Save data locally.
+    uint32_t size = mData.vertexCount * mData.vertexDefinition.CalculateSize();
+    memcpy(mData.vertexData[0], data, size);
+
+    // Send to GPU if buffer already exists.
+    // Otherwise, it'll get sent when the vertex buffer is created.
+    if(mVertexBuffer != nullptr)
+    {
+        // Assuming that the data is the correct size to fill the entire buffer.
+        GAPI::Get()->SetVertexBufferData(mVertexBuffer, 0, size, data);
+    }
+}
+
+void VertexArray::ChangeVertexData(VertexAttribute::Semantic semantic, void* data)
+{
+    // We can really only update a single attribute's data if attribute data is tightly packed.
+    // If data is interleaved, we'll just fall back on overwriting all data.
+    if(mData.vertexDefinition.layout == VertexLayout::Interleaved)
+    {
+        printf("WARNING: You can only update an individual vertex attribute's data when using non-interleaved data!\n");
+        ChangeVertexData(data);
+        return;
+    }
+
+    // For tightly packed data, we can determine the "sub data" and update just a portion.
+    int offset = 0;
+    for(size_t i = 0; i < mData.vertexDefinition.attributes.size(); ++i)
+    {
+        VertexAttribute& attribute = mData.vertexDefinition.attributes[i];
+
+        // Determine size of this attribute's data.
+        GLsizeiptr attributeSize = mData.vertexCount * attribute.GetSize();
+
+        // Update sub-data, if semantic matches.
+        if(attribute.semantic == semantic)
+        {
+            // Save data locally.
+            memcpy(mData.vertexData[i], data, attributeSize);
+
+            // Send to GPU if buffer already exists.
+            // Otherwise, it'll get sent when the vertex buffer is created.
+            if(mVertexBuffer != nullptr)
+            {
+                GAPI::Get()->SetVertexBufferData(mVertexBuffer, offset, attributeSize, data);
+            }
+            return;
+        }
+
+        // Next attribute's offset is calculated by adding this attribute's size.
+        offset += attributeSize;
+    }
+}
+
+void VertexArray::ChangeIndexData(uint16_t* indexes)
+{
+    // Just assume index count has not changed.
+    ChangeIndexData(indexes, mData.indexCount);
+}
+
+void VertexArray::ChangeIndexData(uint16_t* indexes, uint32_t count)
+{
+    // If existing index buffer size doesn't match, we need to delete the old one.
+    // It'll get recreated (with correct size) later on.
+    if(mIndexBuffer != nullptr && mData.indexCount != count)
+    {
+        GAPI::Get()->DestroyIndexBuffer(mIndexBuffer);
+        mIndexBuffer = nullptr;
+    }
+
+    // If our stored index data size doesn't match, we also need to delete this.
+    if(mData.indexData != nullptr && mData.indexCount != count)
+    {
+        assert(mData.ownsData);
+        delete[] mData.indexData;
+        mData.indexData = nullptr;
+    }
+
+    // If index data is null, we need to create the memory.
+    if(mData.indexData == nullptr)
+    {
+        mData.indexData = new unsigned short[count];
+    }
+
+    // Update index count and index data.
+    mData.indexCount = count;
+    memcpy(mData.indexData, indexes, count * sizeof(uint16_t));
+    
+    // If the index buffer exists, update the data in it.
+    if(mIndexBuffer != nullptr)
+    {
+        GAPI::Get()->SetIndexBufferData(mIndexBuffer, mData.indexCount, mData.indexData);
+    }
+}
+
+void VertexArray::CreateVertexBuffer()
+{
+    // Already got one? Don't need to create another one.
+    if(mVertexBuffer != nullptr)
+    {
+        return;
+    }
+
+    // The way we create the vertex buffer depends on the layout of the data we will insert into the buffer.
+    if(mData.vertexDefinition.layout == VertexLayout::Packed)
+    {
+        // With packed data, each vertex attribute has its own separate array of data.
+        // So we can't set the data at the same time we create the buffer.
+        mVertexBuffer = GAPI::Get()->CreateVertexBuffer(mData.vertexCount, mData.vertexDefinition, nullptr, mData.meshUsage);
+
+        // We need to set the data in the vertex buffer separately for each attribute.
+        // We assume attributes are specified in same order data is provided in.
+        uint32_t offset = 0;
+        size_t attributeIndex = 0;
+        for(auto& attribute : mData.vertexDefinition.attributes)
+        {
+            // Determine size of this attribute's data.
+            uint32_t attributeSize = mData.vertexCount * attribute.GetSize();
+            GAPI::Get()->SetVertexBufferData(mVertexBuffer, offset, attributeSize, mData.vertexData[attributeIndex]);
+
+            // Next attribute's offset is calculated by adding this attribute's size.
+            offset += attributeSize;
+            ++attributeIndex;
+        }
+    }
+    else // Interleaved vertex layout.
+    {
+        // With interleaved data, we just have one big array of vertex data.
+        // So we can create the buffer and set it's data in one command. 
+        mVertexBuffer = GAPI::Get()->CreateVertexBuffer(mData.vertexCount, mData.vertexDefinition, mData.vertexData[0], mData.meshUsage);
+    }
+}
+
+void VertexArray::CreateIndexBuffer()
+{
+    // Already got one? Don't need to create another one.
+    if(mIndexBuffer != nullptr)
+    {
+        return;
+    }
+
+    // No need if index data is empty or count is zero.
+    if(mData.indexData == nullptr || mData.indexCount <= 0)
+    {
+        return;
+    }
+
+    // Create the index buffer.
+    mIndexBuffer = GAPI::Get()->CreateIndexBuffer(mData.indexCount, mData.indexData, mData.meshUsage);
+}