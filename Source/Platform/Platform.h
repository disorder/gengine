<<<<<<< HEAD
//
// Clark Kromenaker
//
// Helper for platform-abstraction. Provides a uniform/simplified way
// to detect what platform we're running on.
//
#pragma once

#if defined (__unix__)
	#define PLATFORM_UNIX
#elif defined(__APPLE__)
	#include <TargetConditionals.h>
	#if defined(TARGET_OS_OSX)
		#define PLATFORM_MAC
	#else
		#error "Unknown Apple Platform"
	#endif
#elif defined(_WIN32)
	#define PLATFORM_WINDOWS
#else
	#error "Unknown Platform"
=======
//
// Clark Kromenaker
//
// Helper for platform-abstraction. Provides a uniform/simplified way
// to detect what platform we're running on.
//
#pragma once
#include "BuildEnv.h" // Contains info on what headers are available on this platform

#if defined(__APPLE__)
	#include <TargetConditionals.h>
	#if defined(TARGET_OS_OSX)
		#define PLATFORM_MAC
        #define ENV64
	#else
		#error "Unknown Apple Platform"
	#endif
#elif defined(_WIN32)
	#define PLATFORM_WINDOWS
    #define ENV32
#elif defined(__linux__)
    #define PLATFORM_LINUX
    #define ENV64
#else
	#error "Unknown Platform"
>>>>>>> b5ef53f9
#endif<|MERGE_RESOLUTION|>--- conflicted
+++ resolved
@@ -1,50 +1,26 @@
-<<<<<<< HEAD
-//
-// Clark Kromenaker
-//
-// Helper for platform-abstraction. Provides a uniform/simplified way
-// to detect what platform we're running on.
-//
-#pragma once
-
-#if defined (__unix__)
-	#define PLATFORM_UNIX
-#elif defined(__APPLE__)
-	#include <TargetConditionals.h>
-	#if defined(TARGET_OS_OSX)
-		#define PLATFORM_MAC
-	#else
-		#error "Unknown Apple Platform"
-	#endif
-#elif defined(_WIN32)
-	#define PLATFORM_WINDOWS
-#else
-	#error "Unknown Platform"
-=======
-//
-// Clark Kromenaker
-//
-// Helper for platform-abstraction. Provides a uniform/simplified way
-// to detect what platform we're running on.
-//
-#pragma once
-#include "BuildEnv.h" // Contains info on what headers are available on this platform
-
-#if defined(__APPLE__)
-	#include <TargetConditionals.h>
-	#if defined(TARGET_OS_OSX)
-		#define PLATFORM_MAC
-        #define ENV64
-	#else
-		#error "Unknown Apple Platform"
-	#endif
-#elif defined(_WIN32)
-	#define PLATFORM_WINDOWS
-    #define ENV32
-#elif defined(__linux__)
-    #define PLATFORM_LINUX
-    #define ENV64
-#else
-	#error "Unknown Platform"
->>>>>>> b5ef53f9
+//
+// Clark Kromenaker
+//
+// Helper for platform-abstraction. Provides a uniform/simplified way
+// to detect what platform we're running on.
+//
+#pragma once
+#include "BuildEnv.h" // Contains info on what headers are available on this platform
+
+#if defined(__APPLE__)
+	#include <TargetConditionals.h>
+	#if defined(TARGET_OS_OSX)
+		#define PLATFORM_MAC
+        #define ENV64
+	#else
+		#error "Unknown Apple Platform"
+	#endif
+#elif defined(_WIN32)
+	#define PLATFORM_WINDOWS
+    #define ENV32
+#elif defined(__linux__)
+    #define PLATFORM_LINUX
+    #define ENV64
+#else
+	#error "Unknown Platform"
 #endif