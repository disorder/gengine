--- conflicted
+++ resolved
@@ -1,616 +1,327 @@
-<<<<<<< HEAD
-#include "FileSystem.h"
-
-#include <fstream>
-
-#include "BuildEnv.h"
-#include "Platform.h"
-
-#if defined(PLATFORM_UNIX)
-#include <dirent.h>
-#elif defined(PLATFORM_MAC)
-#include <CoreFoundation/CoreFoundation.h>
-#include <dirent.h>
-#elif defined(PLATFORM_WINDOWS)
-#include <Windows.h>
-#endif
-
-#if defined(HAVE_STAT_H)
-#include <sys/stat.h>
-#endif
-
-std::string Path::Combine(std::initializer_list<std::string> paths)
-{
-	// Can't combine zero paths!
-	if(paths.size() == 0) { return std::string(); }
-	
-	// Start the combined path with the first path piece.
-	auto it = paths.begin();
-	std::string combined = *it;
-	it++;
-	
-	// Append each path piece to the combined value.
-	while(it != paths.end())
-	{
-		// Skip empty pieces.
-		if(it->empty()) { continue; }
-
-        // Place path separator ('/' or '\') between elements.
-        // Empty check stops us from putting separators at beginning of path accidentally.
-        if(!combined.empty())
-        {
-            combined += kSeparator;
-        }
-
-        // Add path piece.
-        combined += *it;
-		
-		// Move to next element.
-		it++;
-	}
-	return combined;
-}
-
-bool Path::FindFullPath(const std::string& fileName, const std::string& relativeSearchPath, std::string& outPath)
-{
-    #if defined(PLATFORM_MAC)
-	// Get ref to the main bundle. This is the ".app" bundle the app is executing in.
-	// Even if NOT running in a bundle (like as a command line tool), this still works - OS just "pretends" the directory of the app is the bundle root.
-	// Supposedly though, this can be null in some case...so gotta check.
-	CFBundleRef bundleRef = CFBundleGetMainBundle();
-	if(bundleRef != nullptr)
-	{
-		// We're in Apple land...gotta use CFStrings.
-		CFStringRef searchPathCFStr = CFStringCreateWithCString(CFAllocatorGetDefault(), relativeSearchPath.c_str(), kCFStringEncodingUTF8);
-		CFStringRef fileNameCFStr = CFStringCreateWithCString(CFAllocatorGetDefault(), fileName.c_str(), kCFStringEncodingUTF8);
-        
-		// Moment of truth: ask for the resource's URL, using the file name and search path.
-		// The OS does a bunch of stuff to determine whether this asset exists and return it.
-        //TODO: This call is case-sensitive, even if OSX is not case-sensitive! Ideally, this should be case-insensitive like the OS is.
-		CFURLRef resourceUrl = CFBundleCopyResourceURL(bundleRef, fileNameCFStr, NULL, searchPathCFStr);
-		if(resourceUrl != nullptr)
-		{
-			// Converts the URL to a string that can be used to read from the file system.
-			// The URL probably is like "file://Dir1/Dir2/File.txt", while the string is like "/Dir1/Dir2/File.txt"
-			CFStringRef resourceUrlStr = CFURLCopyFileSystemPath(resourceUrl, kCFURLPOSIXPathStyle);
-			outPath = std::string(CFStringGetCStringPtr(resourceUrlStr, kCFStringEncodingUTF8));
-			CFRelease(resourceUrlStr);
-		}
-		
-		CFRelease(searchPathCFStr);
-		CFRelease(fileNameCFStr);
-		
-		// File exists if resource URL is not null.
-        if(resourceUrl != nullptr)
-        {
-            return true;
-        }
-	}
-	//NOTE: if can't get a bundle ref or resource url, we purposely drop through to "failsafe" method below.
-    #endif
-	
-	// Worst case, if no platform-specific way to get a file path, we can just combine the search path and filename.
-	// This'll probably give us something like "Assets/File.txt"
-	// C++ is able to load relative files, assuming the current working directory (cwd) is as expected.
-    outPath = Path::Combine({ relativeSearchPath, fileName });
-
-    // Use some method to determine if the file exists or not.
-    #if defined(HAVE_STAT_H)
-    // On systems that have stat.h header, we can use this method. This is technically POSIX-only, but Windows has the header too...
-    // Some people on StackOverflow found this to be faster than other methods: https://stackoverflow.com/a/12774387/782181
-    struct stat buffer;
-    return (stat(outPath.c_str(), &buffer) == 0);
-    #else
-    // Using just standard C++, we can tell if a file exists by opening a stream and seeing if it works.
-	std::ifstream f(outPath.c_str());
-    return f.good();
-    #endif
-}
-
-std::string Path::GetFileName(const std::string& path)
-{
-	// Make sure there's any content in the path argument.
-	if(path.empty()) { return path; }
-	
-	// Find the last index of the separator character.
-	size_t pos = path.find_last_of(kSeparator);
-	
-	// If no separator exists, just return the path as-is...
-	// it's either invalid or a single element like "MyFile".
-	if(pos == std::string::npos)
-	{
-		return path;
-	}
-	
-	// If pos is at end of string, return empty string.
-	// Something like "/Users/Bob/" should return "".
-	if(pos + 1 >= path.size())
-	{
-		return "";
-	}
-	
-	// Get everything after the separator and return it
-	return path.substr(pos + 1, std::string::npos);
-}
-
-std::string Path::GetFileNameNoExtension(const std::string& path)
-{
-	// Get filename with extension first.
-	std::string filename = GetFileName(path);
-	
-	// Find extension separator, if any.
-	size_t pos = filename.find_last_of('.');
-	
-	// If no extension, we can just return the filename as-is.
-	if(pos == std::string::npos)
-	{
-		return filename;
-	}
-	
-	// Return everything before the extension separator.
-	return filename.substr(0, pos);
-}
-
-bool Path::HasExtension(const std::string& path)
-{
-    // If empty, no extension.
-    if(path.empty()) { return false; }
-    
-    // Find last dot in path.
-    size_t lastExtensionPos = path.find_last_of('.');
-    
-    // No period in the string? Guess we have no extension.
-    if(lastExtensionPos == std::string::npos)
-    {
-        return false;
-    }
-    
-    // Need to make sure last '.' is in the last part of the path.
-    // "Assets/Foo.proj/Blah" is not considered to have an extension, for example.
-    size_t lastSeparatorPos = path.find_last_of(kSeparator);
-    
-    // We definitely have an extension period in the path to get here.
-    // So, if no separator exists, an extension exists. Or, if last separate is before extension period, an extension exists.
-    return lastSeparatorPos == std::string::npos || lastSeparatorPos < lastExtensionPos;
-}
-
-bool Directory::Exists(const std::string& path)
-{
-    #if defined(PLATFORM_MAC) or defined(PLATFORM_UNIX)
-	DIR* directoryStream = opendir(path.c_str());
-	if(directoryStream == nullptr)
-	{
-		//TODO: Detect whether the directory doesn't exist, or an error occurred.
-		//TODO: If an error occurred, we don't know for sure whether the directory exists or not.
-		return false;
-	}
-	closedir(directoryStream);
-	return true;
-    #elif defined(PLATFORM_WINDOWS)
-	DWORD fileAttributes = GetFileAttributesA(path.c_str());
-
-	// In this case, the provided path might be malformed.
-	if(fileAttributes == INVALID_FILE_ATTRIBUTES) { return false; }
-
-	// If attribute has directory flag, it is a directory and it does exist!
-	if((fileAttributes & FILE_ATTRIBUTE_DIRECTORY) != 0) { return true; }
-
-	// This is not a directory.
-	return false;
-    #endif
-}
-
-bool Directory::Create(const std::string& path)
-{
-    #if defined(PLATFORM_MAC) or defined(PLATFORM_UNIX)
-	// Makes the directory with Read/Write/Execute permissions for User and Group, Read/Execute for Other.
-	const int result = mkdir(path.c_str(), S_IRWXU | S_IRWXG | S_IROTH | S_IXOTH);
-
-	// A non-zero result indicates an error.
-	if(result != 0)
-	{
-		// If error is that directory already exists...great, wonderful, ok!
-		if(errno == EEXIST) { return true; }
-
-		// Some error occurred.
-		std::cout << "Failed to make directory at " << path << std::endl;
-		return false;
-	}
-	return true;
-    #elif defined (PLATFORM_WINDOWS)
-	// Make the directory.
-	bool result = CreateDirectory(path.c_str(), NULL);
-
-	// A false result indicates an error.
-	if(!result)
-	{
-		// If error is that directory already exists...great, wonderful, ok!
-		if(GetLastError() == ERROR_ALREADY_EXISTS) { return true; }
-
-		// Some error occurred.
-		std::cout << "Failed to make directory at " << path << std::endl;
-		return false;
-	}
-	return true;
-    #endif
-}
-
-int64 File::Size(const std::string& filePath)
-{
-    #if defined(PLATFORM_WINDOWS)
-    // Use Windows function to get attributes and return size.
-    WIN32_FILE_ATTRIBUTE_DATA file_attr_data;
-    if(GetFileAttributesEx(filePath.c_str(), GetFileExInfoStandard, &file_attr_data))
-    {
-        // For compatibility reasons, the size is stored as two 32-bit ints, but it's meant to represent a 64-bit int.
-        // Can use the LARGE_INTEGER struct to convert to int64.
-        LARGE_INTEGER fileSize = { 0 };
-        fileSize.LowPart = file_attr_data.nFileSizeLow;
-        fileSize.HighPart = file_attr_data.nFileSizeHigh;
-        return fileSize.QuadPart;
-    }
-    #else
-    // This should work on Mac/Linux. (it may even work on Windows, depending on version)
-    struct stat stat_buf;
-    int rc = stat(filePath.c_str(), &stat_buf);
-    if(rc == 0)
-    {
-        return stat_buf.st_size;
-    }
-    #endif
-
-    // Failed to get size, so just return 0.
-    return 0;
-}
-
-char* File::ReadIntoBuffer(const std::string& filePath, uint32& outBufferSize)
-{
-    // Open the file, or error if failed.
-    std::ifstream file(filePath, std::iostream::in | std::iostream::binary);
-    if(!file.good())
-    {
-        outBufferSize = 0;
-        return nullptr;
-    }
-
-    // Get size of file, so we can make a buffer for its contents.
-    int64 size = File::Size(filePath);
-
-    // Create buffer and read in data.
-    // This may be a binary or text asset. But to be on the safe side, let's stick a null terminator on there.
-    char* buffer = new char[size + 1];
-    file.read(buffer, size);
-    buffer[size] = '\0';
-
-    // Pass out buffer size and return buffer.
-    outBufferSize = size + 1;
-    return buffer;
-=======
-#include "FileSystem.h"
-
-#include <fstream>
-
-#include "StringUtil.h"
-
-#if defined(PLATFORM_MAC)
-#include <CoreFoundation/CoreFoundation.h>
-#elif defined(PLATFORM_WINDOWS)
-#include <Windows.h>
-#endif
-
-#if defined(HAVE_DIRENT_H)
-#include <dirent.h>
-#endif
-
-#if defined(HAVE_STAT_H)
-#include <sys/stat.h>
-#endif
-
-std::string Path::Combine(std::initializer_list<std::string> paths)
-{
-	// Can't combine zero paths!
-	if(paths.size() == 0) { return std::string(); }
-	
-	// Start the combined path with the first path piece.
-	auto it = paths.begin();
-	std::string combined = *it;
-	it++;
-	
-	// Append each path piece to the combined value.
-	while(it != paths.end())
-	{
-		// Skip empty pieces.
-		if(it->empty()) { continue; }
-
-        // Place path separator ('/' or '\') between elements.
-        // Empty check stops us from putting separators at beginning of path accidentally.
-        if(!combined.empty())
-        {
-            combined += kSeparator;
-        }
-
-        // Add path piece.
-        combined += *it;
-		
-		// Move to next element.
-		it++;
-	}
-	return combined;
-}
-
-bool Path::FindFullPath(const std::string& fileName, const std::string& relativeSearchPath, std::string& outPath)
-{
-    #if defined(PLATFORM_MAC)
-	// Get ref to the main bundle. This is the ".app" bundle the app is executing in.
-	// Even if NOT running in a bundle (like as a command line tool), this still works - OS just "pretends" the directory of the app is the bundle root.
-	// Supposedly though, this can be null in some case...so gotta check.
-	CFBundleRef bundleRef = CFBundleGetMainBundle();
-	if(bundleRef != nullptr)
-	{
-		// We're in Apple land...gotta use CFStrings.
-		CFStringRef searchPathCFStr = CFStringCreateWithCString(CFAllocatorGetDefault(), relativeSearchPath.c_str(), kCFStringEncodingUTF8);
-		CFStringRef fileNameCFStr = CFStringCreateWithCString(CFAllocatorGetDefault(), fileName.c_str(), kCFStringEncodingUTF8);
-        
-		// Moment of truth: ask for the resource's URL, using the file name and search path.
-		// The OS does a bunch of stuff to determine whether this asset exists and return it.
-        //TODO: This call is case-sensitive, even if OSX is not case-sensitive! Ideally, this should be case-insensitive like the OS is.
-		CFURLRef resourceUrl = CFBundleCopyResourceURL(bundleRef, fileNameCFStr, NULL, searchPathCFStr);
-		if(resourceUrl != nullptr)
-		{
-			// Converts the URL to a string that can be used to read from the file system.
-			// The URL probably is like "file://Dir1/Dir2/File.txt", while the string is like "/Dir1/Dir2/File.txt"
-			CFStringRef resourceUrlStr = CFURLCopyFileSystemPath(resourceUrl, kCFURLPOSIXPathStyle);
-			outPath = std::string(CFStringGetCStringPtr(resourceUrlStr, kCFStringEncodingUTF8));
-			CFRelease(resourceUrlStr);
-		}
-		
-		CFRelease(searchPathCFStr);
-		CFRelease(fileNameCFStr);
-		
-		// File exists if resource URL is not null.
-        if(resourceUrl != nullptr)
-        {
-            return true;
-        }
-	}
-	//NOTE: if can't get a bundle ref or resource url, we purposely drop through to "failsafe" method below.
-    #endif
-	
-	// Worst case, if no platform-specific way to get a file path, we can just combine the search path and filename.
-	// This'll probably give us something like "Assets/File.txt"
-	// C++ is able to load relative files, assuming the current working directory (cwd) is as expected.
-    outPath = Path::Combine({ relativeSearchPath, fileName });
-
-    // Use some method to determine if the file exists or not.
-    #if defined(HAVE_STAT_H)
-    // On systems that have stat.h header, we can use this method. This is technically POSIX-only, but Windows has the header too...
-    // Some people on StackOverflow found this to be faster than other methods: https://stackoverflow.com/a/12774387/782181
-    struct stat buffer;
-    return (stat(outPath.c_str(), &buffer) == 0);
-    #else
-    // Using just standard C++, we can tell if a file exists by opening a stream and seeing if it works.
-	std::ifstream f(outPath.c_str());
-    return f.good();
-    #endif
-}
-
-std::string Path::GetFileName(const std::string& path)
-{
-	// Make sure there's any content in the path argument.
-	if(path.empty()) { return path; }
-	
-	// Find the last index of the separator character.
-	size_t pos = path.find_last_of(kSeparator);
-	
-	// If no separator exists, just return the path as-is...
-	// it's either invalid or a single element like "MyFile".
-	if(pos == std::string::npos)
-	{
-		return path;
-	}
-	
-	// If pos is at end of string, return empty string.
-	// Something like "/Users/Bob/" should return "".
-	if(pos + 1 >= path.size())
-	{
-		return "";
-	}
-	
-	// Get everything after the separator and return it
-	return path.substr(pos + 1, std::string::npos);
-}
-
-std::string Path::GetFileNameNoExtension(const std::string& path)
-{
-	// Get filename with extension first.
-	std::string filename = GetFileName(path);
-	
-	// Find extension separator, if any.
-	size_t pos = filename.find_last_of('.');
-	
-	// If no extension, we can just return the filename as-is.
-	if(pos == std::string::npos)
-	{
-		return filename;
-	}
-	
-	// Return everything before the extension separator.
-	return filename.substr(0, pos);
-}
-
-bool Path::HasExtension(const std::string& path, const std::string& expectedExtension)
-{
-    // If empty, no extension.
-    if(path.empty()) { return false; }
-
-    // Having an expected extension can actually make this easier.
-    // Just make sure the path ends with the expected extension.
-    if(!expectedExtension.empty())
-    {
-        // If the expected extension includes the dot, just make sure the path ends with this extension.
-        if(expectedExtension[0] == '.')
-        {
-            return StringUtil::EndsWithIgnoreCase(path, expectedExtension);
-        }
-        else // expected extension doesn't include a dot
-        {
-            // We still need the path to end with the expected extension.
-            // However, we also need to verify that the character before the expected extension is a dot in the path!
-            return path.size() > expectedExtension.size() &&
-                path[path.size() - expectedExtension.size() - 1] == '.' &&
-                StringUtil::EndsWithIgnoreCase(path, expectedExtension);
-        }        
-    }
-    else // No expected extension - we just need to verify ANY extension is present.
-    {
-        // Find last dot in path.
-        size_t lastExtensionPos = path.find_last_of('.');
-
-        // No period in the string? Guess we have no extension.
-        if(lastExtensionPos == std::string::npos)
-        {
-            return false;
-        }
-
-         // Need to make sure last '.' is in the last part of the path.
-        // "Assets/Foo.proj/Blah" is not considered to have an extension, for example.
-        size_t lastSeparatorPos = path.find_last_of(kSeparator);
-
-        // We definitely have an extension period in the path to get here.
-        // So, if no separator exists, an extension exists. Or, if last separator is before extension period, an extension exists.
-        return (lastSeparatorPos == std::string::npos || lastSeparatorPos < lastExtensionPos);
-    }
-}
-
-bool Directory::Exists(const std::string& path)
-{
-    #if defined(PLATFORM_WINDOWS)
-    {
-        DWORD fileAttributes = GetFileAttributesA(path.c_str());
-
-        // In this case, the provided path might be malformed.
-        if(fileAttributes == INVALID_FILE_ATTRIBUTES) { return false; }
-
-        // If attribute has directory flag, it is a directory and it does exist!
-        if((fileAttributes & FILE_ATTRIBUTE_DIRECTORY) != 0) { return true; }
-
-        // This is not a directory.
-        return false;
-    }
-    #elif defined(HAVE_DIRENT_H)
-    {
-        DIR* directoryStream = opendir(path.c_str());
-        if(directoryStream == nullptr)
-        {
-            //TODO: Detect whether the directory doesn't exist, or an error occurred.
-            //TODO: If an error occurred, we don't know for sure whether the directory exists or not.
-            return false;
-        }
-        closedir(directoryStream);
-        return true;
-    }
-    #else
-        #error "No implementation for Directory::Exists!"
-    #endif
-}
-
-bool Directory::Create(const std::string& path)
-{
-    #if defined(PLATFORM_WINDOWS)
-    {
-        // Make the directory.
-        bool result = CreateDirectory(path.c_str(), NULL);
-
-        // A false result indicates an error.
-        if(!result)
-        {
-            // If error is that directory already exists...great, wonderful, ok!
-            if(GetLastError() == ERROR_ALREADY_EXISTS) { return true; }
-
-            // Some error occurred.
-            std::cout << "Failed to make directory at " << path << std::endl;
-            return false;
-        }
-        return true;
-    }
-    #elif defined(HAVE_STAT_H)
-    {
-        // Makes the directory with Read/Write/Execute permissions for User and Group, Read/Execute for Other.
-        const int result = mkdir(path.c_str(), S_IRWXU | S_IRWXG | S_IROTH | S_IXOTH);
-
-        // A non-zero result indicates an error.
-        if(result != 0)
-        {
-            // If error is that directory already exists...great, wonderful, ok!
-            if(errno == EEXIST) { return true; }
-
-            // Some error occurred.
-            std::cout << "Failed to make directory at " << path << std::endl;
-            return false;
-        }
-        return true;
-    }
-    #else
-        #error "No implementation for Directory::Create!"
-        return false;
-    #endif
-}
-
-uint64_t File::Size(const std::string& filePath)
-{
-    #if defined(PLATFORM_WINDOWS)
-    {
-        // Use Windows function to get attributes and return size.
-        WIN32_FILE_ATTRIBUTE_DATA file_attr_data;
-        if(GetFileAttributesEx(filePath.c_str(), GetFileExInfoStandard, &file_attr_data))
-        {
-            // For compatibility reasons, the size is stored as two 32-bit ints, but it's meant to represent a 64-bit int.
-            // Can use the LARGE_INTEGER struct to convert to int64.
-            ULARGE_INTEGER fileSize = { 0 };
-            fileSize.LowPart = file_attr_data.nFileSizeLow;
-            fileSize.HighPart = file_attr_data.nFileSizeHigh;
-            return fileSize.QuadPart;
-        }
-    }
-    #elif defined(HAVE_STAT_H)
-    {
-        // This should work on Mac/Linux. (it may even work on Windows, depending on version)
-        struct stat stat_buf;
-        int rc = stat(filePath.c_str(), &stat_buf);
-        if(rc == 0)
-        {
-            return stat_buf.st_size;
-        }
-    }
-    #else
-        #error "No implementation for File::Size!"
-    #endif
-
-    // Failed to get size, so just return 0.
-    return 0;
-}
-
-uint8_t* File::ReadIntoBuffer(const std::string& filePath, uint32_t& outBufferSize)
-{
-    // Open the file, or error if failed.
-    std::ifstream file(filePath, std::iostream::in | std::iostream::binary);
-    if(!file.good())
-    {
-        outBufferSize = 0;
-        return nullptr;
-    }
-
-    // Get size of file, so we can make a buffer for its contents.
-    uint64_t size = File::Size(filePath);
-
-    // Create buffer and read in data.
-    // This may be a binary or text asset. But to be on the safe side, let's stick a null terminator on there.
-    uint8_t* buffer = new uint8_t[size + 1];
-    file.read(reinterpret_cast<char*>(buffer), size);
-    buffer[size] = '\0';
-
-    // Pass out buffer size and return buffer.
-    outBufferSize = size + 1;
-    return buffer;
->>>>>>> b5ef53f9
+#include "FileSystem.h"
+
+#include <fstream>
+
+#include "StringUtil.h"
+
+#if defined(PLATFORM_MAC)
+#include <CoreFoundation/CoreFoundation.h>
+#elif defined(PLATFORM_WINDOWS)
+#include <Windows.h>
+#endif
+
+#if defined(HAVE_DIRENT_H)
+#include <dirent.h>
+#endif
+
+#if defined(HAVE_STAT_H)
+#include <sys/stat.h>
+#endif
+
+std::string Path::Combine(std::initializer_list<std::string> paths)
+{
+	// Can't combine zero paths!
+	if(paths.size() == 0) { return std::string(); }
+	
+	// Start the combined path with the first path piece.
+	auto it = paths.begin();
+	std::string combined = *it;
+	it++;
+	
+	// Append each path piece to the combined value.
+	while(it != paths.end())
+	{
+		// Skip empty pieces.
+		if(it->empty()) { continue; }
+
+        // Place path separator ('/' or '\') between elements.
+        // Empty check stops us from putting separators at beginning of path accidentally.
+        if(!combined.empty())
+        {
+            combined += kSeparator;
+        }
+
+        // Add path piece.
+        combined += *it;
+		
+		// Move to next element.
+		it++;
+	}
+	return combined;
+}
+
+bool Path::FindFullPath(const std::string& fileName, const std::string& relativeSearchPath, std::string& outPath)
+{
+    #if defined(PLATFORM_MAC)
+	// Get ref to the main bundle. This is the ".app" bundle the app is executing in.
+	// Even if NOT running in a bundle (like as a command line tool), this still works - OS just "pretends" the directory of the app is the bundle root.
+	// Supposedly though, this can be null in some case...so gotta check.
+	CFBundleRef bundleRef = CFBundleGetMainBundle();
+	if(bundleRef != nullptr)
+	{
+		// We're in Apple land...gotta use CFStrings.
+		CFStringRef searchPathCFStr = CFStringCreateWithCString(CFAllocatorGetDefault(), relativeSearchPath.c_str(), kCFStringEncodingUTF8);
+		CFStringRef fileNameCFStr = CFStringCreateWithCString(CFAllocatorGetDefault(), fileName.c_str(), kCFStringEncodingUTF8);
+        
+		// Moment of truth: ask for the resource's URL, using the file name and search path.
+		// The OS does a bunch of stuff to determine whether this asset exists and return it.
+        //TODO: This call is case-sensitive, even if OSX is not case-sensitive! Ideally, this should be case-insensitive like the OS is.
+		CFURLRef resourceUrl = CFBundleCopyResourceURL(bundleRef, fileNameCFStr, NULL, searchPathCFStr);
+		if(resourceUrl != nullptr)
+		{
+			// Converts the URL to a string that can be used to read from the file system.
+			// The URL probably is like "file://Dir1/Dir2/File.txt", while the string is like "/Dir1/Dir2/File.txt"
+			CFStringRef resourceUrlStr = CFURLCopyFileSystemPath(resourceUrl, kCFURLPOSIXPathStyle);
+			outPath = std::string(CFStringGetCStringPtr(resourceUrlStr, kCFStringEncodingUTF8));
+			CFRelease(resourceUrlStr);
+		}
+		
+		CFRelease(searchPathCFStr);
+		CFRelease(fileNameCFStr);
+		
+		// File exists if resource URL is not null.
+        if(resourceUrl != nullptr)
+        {
+            return true;
+        }
+	}
+	//NOTE: if can't get a bundle ref or resource url, we purposely drop through to "failsafe" method below.
+    #endif
+	
+	// Worst case, if no platform-specific way to get a file path, we can just combine the search path and filename.
+	// This'll probably give us something like "Assets/File.txt"
+	// C++ is able to load relative files, assuming the current working directory (cwd) is as expected.
+    outPath = Path::Combine({ relativeSearchPath, fileName });
+
+    // Use some method to determine if the file exists or not.
+    #if defined(HAVE_STAT_H)
+    // On systems that have stat.h header, we can use this method. This is technically POSIX-only, but Windows has the header too...
+    // Some people on StackOverflow found this to be faster than other methods: https://stackoverflow.com/a/12774387/782181
+    struct stat buffer;
+    return (stat(outPath.c_str(), &buffer) == 0);
+    #else
+    // Using just standard C++, we can tell if a file exists by opening a stream and seeing if it works.
+	std::ifstream f(outPath.c_str());
+    return f.good();
+    #endif
+}
+
+std::string Path::GetFileName(const std::string& path)
+{
+	// Make sure there's any content in the path argument.
+	if(path.empty()) { return path; }
+	
+	// Find the last index of the separator character.
+	size_t pos = path.find_last_of(kSeparator);
+	
+	// If no separator exists, just return the path as-is...
+	// it's either invalid or a single element like "MyFile".
+	if(pos == std::string::npos)
+	{
+		return path;
+	}
+	
+	// If pos is at end of string, return empty string.
+	// Something like "/Users/Bob/" should return "".
+	if(pos + 1 >= path.size())
+	{
+		return "";
+	}
+	
+	// Get everything after the separator and return it
+	return path.substr(pos + 1, std::string::npos);
+}
+
+std::string Path::GetFileNameNoExtension(const std::string& path)
+{
+	// Get filename with extension first.
+	std::string filename = GetFileName(path);
+	
+	// Find extension separator, if any.
+	size_t pos = filename.find_last_of('.');
+	
+	// If no extension, we can just return the filename as-is.
+	if(pos == std::string::npos)
+	{
+		return filename;
+	}
+	
+	// Return everything before the extension separator.
+	return filename.substr(0, pos);
+}
+
+bool Path::HasExtension(const std::string& path, const std::string& expectedExtension)
+{
+    // If empty, no extension.
+    if(path.empty()) { return false; }
+
+    // Having an expected extension can actually make this easier.
+    // Just make sure the path ends with the expected extension.
+    if(!expectedExtension.empty())
+    {
+        // If the expected extension includes the dot, just make sure the path ends with this extension.
+        if(expectedExtension[0] == '.')
+        {
+            return StringUtil::EndsWithIgnoreCase(path, expectedExtension);
+        }
+        else // expected extension doesn't include a dot
+        {
+            // We still need the path to end with the expected extension.
+            // However, we also need to verify that the character before the expected extension is a dot in the path!
+            return path.size() > expectedExtension.size() &&
+                path[path.size() - expectedExtension.size() - 1] == '.' &&
+                StringUtil::EndsWithIgnoreCase(path, expectedExtension);
+        }        
+    }
+    else // No expected extension - we just need to verify ANY extension is present.
+    {
+        // Find last dot in path.
+        size_t lastExtensionPos = path.find_last_of('.');
+
+        // No period in the string? Guess we have no extension.
+        if(lastExtensionPos == std::string::npos)
+        {
+            return false;
+        }
+
+         // Need to make sure last '.' is in the last part of the path.
+        // "Assets/Foo.proj/Blah" is not considered to have an extension, for example.
+        size_t lastSeparatorPos = path.find_last_of(kSeparator);
+
+        // We definitely have an extension period in the path to get here.
+        // So, if no separator exists, an extension exists. Or, if last separator is before extension period, an extension exists.
+        return (lastSeparatorPos == std::string::npos || lastSeparatorPos < lastExtensionPos);
+    }
+}
+
+bool Directory::Exists(const std::string& path)
+{
+    #if defined(PLATFORM_WINDOWS)
+    {
+        DWORD fileAttributes = GetFileAttributesA(path.c_str());
+
+        // In this case, the provided path might be malformed.
+        if(fileAttributes == INVALID_FILE_ATTRIBUTES) { return false; }
+
+        // If attribute has directory flag, it is a directory and it does exist!
+        if((fileAttributes & FILE_ATTRIBUTE_DIRECTORY) != 0) { return true; }
+
+        // This is not a directory.
+        return false;
+    }
+    #elif defined(HAVE_DIRENT_H)
+    {
+        DIR* directoryStream = opendir(path.c_str());
+        if(directoryStream == nullptr)
+        {
+            //TODO: Detect whether the directory doesn't exist, or an error occurred.
+            //TODO: If an error occurred, we don't know for sure whether the directory exists or not.
+            return false;
+        }
+        closedir(directoryStream);
+        return true;
+    }
+    #else
+        #error "No implementation for Directory::Exists!"
+    #endif
+}
+
+bool Directory::Create(const std::string& path)
+{
+    #if defined(PLATFORM_WINDOWS)
+    {
+        // Make the directory.
+        bool result = CreateDirectory(path.c_str(), NULL);
+
+        // A false result indicates an error.
+        if(!result)
+        {
+            // If error is that directory already exists...great, wonderful, ok!
+            if(GetLastError() == ERROR_ALREADY_EXISTS) { return true; }
+
+            // Some error occurred.
+            std::cout << "Failed to make directory at " << path << std::endl;
+            return false;
+        }
+        return true;
+    }
+    #elif defined(HAVE_STAT_H)
+    {
+        // Makes the directory with Read/Write/Execute permissions for User and Group, Read/Execute for Other.
+        const int result = mkdir(path.c_str(), S_IRWXU | S_IRWXG | S_IROTH | S_IXOTH);
+
+        // A non-zero result indicates an error.
+        if(result != 0)
+        {
+            // If error is that directory already exists...great, wonderful, ok!
+            if(errno == EEXIST) { return true; }
+
+            // Some error occurred.
+            std::cout << "Failed to make directory at " << path << std::endl;
+            return false;
+        }
+        return true;
+    }
+    #else
+        #error "No implementation for Directory::Create!"
+        return false;
+    #endif
+}
+
+uint64_t File::Size(const std::string& filePath)
+{
+    #if defined(PLATFORM_WINDOWS)
+    {
+        // Use Windows function to get attributes and return size.
+        WIN32_FILE_ATTRIBUTE_DATA file_attr_data;
+        if(GetFileAttributesEx(filePath.c_str(), GetFileExInfoStandard, &file_attr_data))
+        {
+            // For compatibility reasons, the size is stored as two 32-bit ints, but it's meant to represent a 64-bit int.
+            // Can use the LARGE_INTEGER struct to convert to int64.
+            ULARGE_INTEGER fileSize = { 0 };
+            fileSize.LowPart = file_attr_data.nFileSizeLow;
+            fileSize.HighPart = file_attr_data.nFileSizeHigh;
+            return fileSize.QuadPart;
+        }
+    }
+    #elif defined(HAVE_STAT_H)
+    {
+        // This should work on Mac/Linux. (it may even work on Windows, depending on version)
+        struct stat stat_buf;
+        int rc = stat(filePath.c_str(), &stat_buf);
+        if(rc == 0)
+        {
+            return stat_buf.st_size;
+        }
+    }
+    #else
+        #error "No implementation for File::Size!"
+    #endif
+
+    // Failed to get size, so just return 0.
+    return 0;
+}
+
+uint8_t* File::ReadIntoBuffer(const std::string& filePath, uint32_t& outBufferSize)
+{
+    // Open the file, or error if failed.
+    std::ifstream file(filePath, std::iostream::in | std::iostream::binary);
+    if(!file.good())
+    {
+        outBufferSize = 0;
+        return nullptr;
+    }
+
+    // Get size of file, so we can make a buffer for its contents.
+    uint64_t size = File::Size(filePath);
+
+    // Create buffer and read in data.
+    // This may be a binary or text asset. But to be on the safe side, let's stick a null terminator on there.
+    uint8_t* buffer = new uint8_t[size + 1];
+    file.read(reinterpret_cast<char*>(buffer), size);
+    buffer[size] = '\0';
+
+    // Pass out buffer size and return buffer.
+    outBufferSize = size + 1;
+    return buffer;
 }